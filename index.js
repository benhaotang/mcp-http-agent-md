import express from 'express';
import next from 'next';
import cors from 'cors';
import path from 'path';
import fs from 'fs';
import { promises as fsp } from 'fs';
import { fileURLToPath } from 'url';
import { Server } from '@modelcontextprotocol/sdk/server/index.js';
import { StreamableHTTPServerTransport } from '@modelcontextprotocol/sdk/server/streamableHttp.js';
import {
  ListToolsRequestSchema,
  CallToolRequestSchema,
} from '@modelcontextprotocol/sdk/types.js';

const __filename = fileURLToPath(import.meta.url);
const __dirname = path.dirname(__filename);

import { loadEnvFromDotenv } from './src/env.js';

loadEnvFromDotenv();

// Configuration
const BASE_PATH = process.env.BASE_PATH || '/mcp'; // MCP endpoint path
const HOST = process.env.HOST || process.env.MCP_HOST || 'localhost';
const PORT = process.env.PORT ? Number(process.env.PORT) : (process.env.MCP_PORT ? Number(process.env.MCP_PORT) : 3000);
import { buildAuthRouter, apiKeyQueryMiddleware } from './src/auth.js';
import {
  listProjects as dbListProjects,
  initProject as dbInitProject,
  deleteProject as dbDeleteProject,
  renameProject as dbRenameProject,
  readDoc as dbReadDoc,
  writeDoc as dbWriteDoc,
  listTasks as dbListTasks,
  addTasks as dbAddTasks,
  replaceTasks as dbReplaceTasks,
  setTasksState as dbSetTasksState,
  listUserTaskIds as dbListUserTaskIds,
  initScratchpad as dbInitScratchpad,
  getScratchpad as dbGetScratchpad,
  updateScratchpadTasks as dbUpdateScratchpadTasks,
  appendScratchpadCommonMemory as dbAppendScratchpadCommonMemory,
  getSubagentRun as dbGetSubagentRun,
  listProjectFiles as dbListProjectFiles,
  listProjectsForUserWithShares as dbListProjectsWithShares,
  resolveProjectAccess as dbResolveProjectAccess,
  getDataDir,
} from './src/db.js';
import { onInitProject as vcOnInitProject, commitProject as vcCommitProject, listProjectLogs as vcListLogs, revertProject as vcRevertProject } from './src/version.js';
import { runScratchpadSubagent, getProviderMeta } from './src/ext_ai/ext_ai.js';
import { buildProjectsRouter } from './src/share.js';
import { buildProjectFilesRouter } from './src/project.js';
import { loadFilePayload } from './src/ext_ai/fileUtils.js';
<<<<<<< HEAD
import { createRequire } from 'module';
const require = createRequire(import.meta.url);
const pdfParseModule = require('pdf-parse');
const pdfParse = typeof pdfParseModule === 'function' ? pdfParseModule : (pdfParseModule?.default || null);
=======
>>>>>>> 12e9a42b

// Utility: sanitize and validate project name (letters, digits, space, dot, underscore, hyphen)
function validateProjectName(name) {
  if (typeof name !== 'string') return false;
  const trimmed = name.trim();
  if (trimmed.length === 0) return false;
  // Allow common characters and spaces; disallow control characters and symbols
  return /^[A-Za-z0-9._\- ]{1,100}$/.test(trimmed);
}
// DB-backed project and file operations (per-user)
function userOps(userId, userName) {
  return {
    async listProjects() {
      const rows = await dbListProjectsWithShares(userId);
      return rows;
    },
    async initProject(name, { agent = defaultAgentMd(name), progress = [] } = {}) {
      if (!validateProjectName(name)) throw new Error('Invalid project name');
      const agentJson = JSON.stringify({ content: agent });
      // Progress now stored in structured tasks table; keep placeholder in project row
      const progressJson = JSON.stringify({ content: '' });
      const res = await dbInitProject(userId, name, { agentJson, progressJson });
      // If structured tasks provided on init, try to insert them
      const tasks = Array.isArray(progress) ? progress : [];
      if (tasks.length) {
        const valid = validateAndNormalizeTasks(tasks);
        if (valid.invalid.length) {
          res.invalid = valid.invalid;
        }
        if (valid.tasks.length) {
          const addRes = await dbAddTasks(userId, res.id, valid.tasks);
          res.added = addRes.added;
          res.exists = addRes.exists;
        } else {
          res.added = [];
          res.exists = [];
        }
      }
      try {
        const hash = await vcOnInitProject(userId, res.id);
        res.hash = hash;
      } catch (err) {
        console.error(`Failed to initialize versioning for project "${name}":`, err);
      }
      return res;
    },
    async removeProject(projectId) {
      await dbDeleteProject(userId, String(projectId || ''));
    },
    async renameProject(projectId, newName) {
      if (!validateProjectName(newName)) throw new Error('Invalid project name');
      return dbRenameProject(userId, String(projectId || ''), newName);
    },
    async readDoc(projectId, which) {
      const acc = await dbResolveProjectAccess(userId, String(projectId || ''));
      if (!acc) throw new Error('project not found');
      return dbReadDoc(acc.owner_id, acc.project_id, which);
    },
    async writeDoc(projectId, which, content) {
      const acc = await dbResolveProjectAccess(userId, String(projectId || ''));
      if (!acc) throw new Error('project not found');
      if (acc.permission === 'ro') { const e = new Error('read_only_project'); e.code = 'read_only_project'; throw e; }
      await dbWriteDoc(acc.owner_id, acc.project_id, which, content);
      return { modifiedBy: (acc.permission !== 'owner') ? (userName || userId) : null, ownerId: acc.owner_id };
    },
  };
}

// -------- Progress helpers --------
function coerceJsonArray(input) {
  if (Array.isArray(input)) return input;
  if (typeof input === 'string') {
    const s = input.trim();
    if (s.startsWith('[')) {
      try {
        const parsed = JSON.parse(s);
        if (Array.isArray(parsed)) return parsed;
      } catch {}
    }
  }
  return null;
}

function coerceProgressContent(content) {
  // Accept either raw markdown string or a JSON array of strings
  const arr = coerceJsonArray(content);
  if (arr) {
    const lines = arr
      .filter(v => typeof v === 'string' && v.trim().length > 0)
      .map(v => formatProgressLine('pending', v.trim()));
    return lines.join('\n') + (lines.length ? '\n' : '');
  }
  return String(content ?? '');
}
function parseProgressLine(line) {
  // Returns { isItem, state, text }
  const m = line.match(/^\s*-\s*\[(.|\s)\]\s*(.*)$/);
  if (m) {
    const raw = m[1].toLowerCase();
    const text = m[2] ?? '';
    let state = 'pending';
    if (raw === 'x') state = 'completed';
    else if (raw === '~' || raw === '-') state = 'in_progress';
    else state = 'pending';
    return { isItem: true, state, text };
  }
  // Fallback: dash bullet without checkbox
  const m2 = line.match(/^\s*-\s+(.*)$/);
  if (m2) {
    return { isItem: true, state: 'pending', text: m2[1] };
  }
  return { isItem: false };
}

function formatProgressLine(state, text) {
  let marker = '[ ]';
  if (state === 'completed') marker = '[x]';
  else if (state === 'in_progress') marker = '[~]';
  return `- ${marker} ${text}`;
}

function normalizeStateFilter(val) {
  const v = String(val || '').toLowerCase().trim();
  if (['todo', 'to-do', 'pending', 'not_started', 'not-started', 'open'].includes(v)) return 'pending';
  if (['in_progress', 'in-progress', 'doing', 'wip'].includes(v)) return 'in_progress';
  if (['done', 'completed', 'complete', 'closed'].includes(v)) return 'completed';
  if (['archived', 'archive'].includes(v)) return 'archived';
  return null;
}

function validateTaskId(id) {
  return typeof id === 'string' && /^[a-z0-9]{8}$/.test(id);
}

function normalizeStatus(s) {
  const v = String(s || '').toLowerCase().trim();
  if (v === 'pending' || v === 'in_progress' || v === 'completed' || v === 'archived') return v;
  if (['todo', 'to-do', 'open', 'not-started', 'not_started'].includes(v)) return 'pending';
  if (['doing', 'wip', 'in-progress'].includes(v)) return 'in_progress';
  if (['done', 'complete', 'closed'].includes(v)) return 'completed';
  if (['archive', 'archived'].includes(v)) return 'archived';
  return 'pending';
}

// Accept tasks as array, single object, or JSON string of either; returns { tasks, invalid }
function validateAndNormalizeTasks(input) {
  let list = input;
  if (typeof input === 'string') {
    const s = input.trim();
    try {
      const parsed = JSON.parse(s);
      list = Array.isArray(parsed) ? parsed : (parsed && typeof parsed === 'object' ? [parsed] : []);
    } catch {
      list = [];
    }
  }
  // If a single object was provided directly, wrap it into an array
  if (!Array.isArray(list)) {
    if (list && typeof list === 'object') list = [list];
    else list = [];
  }
  const tasks = [];
  const invalid = [];
  for (const t of list) {
    if (!t || typeof t !== 'object') { invalid.push({ item: t, reason: 'not_an_object' }); continue; }
    const task_id = String(t.task_id || '').trim();
    const task_info = String(t.task_info || '').trim();
    const parent_id = t.parent_id == null ? null : String(t.parent_id).trim();
    const extra_note = t.extra_note == null ? null : String(t.extra_note);
    const status = normalizeStatus(t.status || 'pending');
    if (!validateTaskId(task_id)) { invalid.push({ item: t, reason: 'invalid_task_id_format', hint: 'Use exactly 8 lowercase a-z0-9, e.g., abcd1234' }); continue; }
    if (!task_info) { invalid.push({ item: t, reason: 'missing_task_info' }); continue; }
    if (parent_id && !validateTaskId(parent_id)) { invalid.push({ item: t, reason: 'invalid_parent_id_format', hint: 'Use exactly 8 lowercase a-z0-9' }); continue; }
    tasks.push({ task_id, task_info, parent_id, status, extra_note });
  }
  return { tasks, invalid };
}

function filterProgressContent(md, only) {
  const list = Array.isArray(only) ? only : (only == null ? [] : [only]);
  const wanted = new Set(list.map(normalizeStateFilter).filter(Boolean));
  if (!wanted.size) return String(md ?? '');
  const out = [];
  const lines = String(md || '').split(/\r?\n/);
  for (const line of lines) {
    const p = parseProgressLine(line);
    if (!p.isItem) continue;
    if (wanted.has(p.state)) out.push(formatProgressLine(p.state, p.text));
  }
  return out.join('\n') + (out.length ? '\n' : '');
}

// ---------- Unified Diff Patch (git-style) helper ----------
// Minimal unified diff applier for single-file patches.
// Supports headers (diff --git, index, ---/+++), and @@ hunks with ' ', '+', '-' lines.
// Strictly validates that each hunk's header counts match the number of lines provided:
// - oldCount === (#context ' ' + #deletes '-')
// - newCount === (#context ' ' + #adds '+')
// Also enforces the "-- " rule for deleting markdown bullets that literally begin with "- ":
// deletion lines must start with "-- " to include the literal dash in the deleted content.
function applyUnifiedDiff(oldText, diffText) {
  const oldLines = String(oldText ?? '').split(/\n/);
  const diffLines = String(diffText ?? '').split(/\n/);
  const noCR = (s) => String(s ?? '').replace(/\r$/, '');
  // Collect hunks
  const hunks = [];
  let i = 0;
  while (i < diffLines.length) {
    const line = diffLines[i];
    // Skip file headers and metadata
    if (/^(diff --git |index |--- |\+\+\+ )/.test(line)) {
      i++;
      continue;
    }
    const m = line.match(/^@@\s+-(\d+)(?:,(\d+))?\s+\+(\d+)(?:,(\d+))?\s+@@.*$/);
    if (m) {
      const oldStart = parseInt(m[1], 10);
      const oldCount = m[2] ? parseInt(m[2], 10) : 1;
      const newStart = parseInt(m[3], 10);
      const newCount = m[4] ? parseInt(m[4], 10) : 1;
      i++;
      const hunkLines = [];
      while (i < diffLines.length && !/^@@/.test(diffLines[i])) {
        const hl = diffLines[i];
        if (/^(diff --git |index |--- |\+\+\+ )/.test(hl)) break;
        // Ignore end-of-file marker lines
        if (/^\\ No newline at end of file/.test(hl)) { i++; continue; }
        // Only accept proper hunk lines starting with ' ', '+', or '-'.
        // Ignore other metadata and blank lines.
        if (/^[ \+\-]/.test(hl)) {
          hunkLines.push(hl);
        }
        i++;
      }
      // Validate hunk counts strictly before applying
      let ctxCount = 0, addCount = 0, delCount = 0;
      for (const hl of hunkLines) {
        if (!hl || typeof hl !== 'string') continue;
        const p = hl[0];
        if (p === ' ') ctxCount++;
        else if (p === '+') addCount++;
        else if (p === '-') delCount++;
      }
      const oldSpan = ctxCount + delCount;
      const newSpan = ctxCount + addCount;
      if (oldSpan !== oldCount || newSpan !== newCount) {
        throw new Error(
          `Patch hunk header/count mismatch at @@ -${oldStart},${oldCount} +${newStart},${newCount} @@: ` +
          `have context=${ctxCount}, deletes=${delCount}, adds=${addCount}`
        );
      }
      hunks.push({ oldStart, oldCount, newStart, newCount, lines: hunkLines });
      continue;
    }
    // Otherwise ignore
    i++;
  }

  if (!hunks.length) {
    throw new Error('No hunks found in unified diff');
  }

  // Apply hunks in order
  const out = [];
  let origIndex = 0; // 0-based index into oldLines

  // Helper: find where to apply hunk based on its context (' ' and '-') lines
  function findHunkAnchor(startAt, hunk) {
    const expected = [];
    for (const hl of hunk.lines) {
      const p = hl[0];
      if (p === ' ' || p === '-') expected.push(noCR(hl.slice(1)));
    }
    if (!expected.length) return Math.max(0, hunk.oldStart - 1); // no anchor; fall back to header
    // Search from current position forward
    for (let pos = Math.max(0, startAt); pos + expected.length <= oldLines.length; pos++) {
      let ok = true;
      for (let k = 0; k < expected.length; k++) {
        if (noCR(oldLines[pos + k]) !== expected[k]) { ok = false; break; }
      }
      if (ok) return pos;
    }
    // As a fallback, search entire file
    for (let pos = 0; pos + expected.length <= oldLines.length; pos++) {
      let ok = true;
      for (let k = 0; k < expected.length; k++) {
        if (noCR(oldLines[pos + k]) !== expected[k]) { ok = false; break; }
      }
      if (ok) return pos;
    }
    // If not found, return header-based index so we still error with a clear message
    return Math.max(0, hunk.oldStart - 1);
  }

  for (const h of hunks) {
    const anchor = findHunkAnchor(origIndex, h);
    while (origIndex < anchor) {
      out.push(noCR(oldLines[origIndex]));
      origIndex++;
    }
    // Apply hunk at anchor
    for (const hl of h.lines) {
      const prefix = hl[0];
      const text = hl.slice(1);
      if (prefix === ' ') {
        const got = noCR(oldLines[origIndex]);
        if (got !== noCR(text)) {
          throw new Error(`Patch context mismatch: expected "${text}" got "${got}"`);
        }
        out.push(got);
        origIndex++;
      } else if (prefix === '-') {
        const got = noCR(oldLines[origIndex]);
        const want = noCR(text);
        if (got !== want) {
          // Enforce the special rule for markdown bullets that begin with "- ".
          // If the target line literally starts with "- " but the diff line omitted the
          // extra dash (i.e., diff line started with "- " instead of "-- "), instruct the caller.
          if (got.startsWith('- ') && (' ' + got.slice(2) === want || got.slice(1) === want)) {
            throw new Error(
              `Patch delete mismatch: deleting a markdown bullet must use "-- " (delete marker + literal dash). ` +
              `Provided line "${text}" does not include the literal dash; expected "-${text}"`
            );
          }
          throw new Error(`Patch delete mismatch: expected "${text}" got "${got}"`);
        } else {
          origIndex++;
        }
      } else if (prefix === '+') {
        out.push(noCR(text));
      } else {
        throw new Error('Invalid hunk line in patch');
      }
    }
  }
  while (origIndex < oldLines.length) {
    out.push(noCR(oldLines[origIndex]));
    origIndex++;
  }
  return out.join('\n');
}

function normalizeTaskText(s) {
  return String(s || '').trim().toLowerCase();
}

function extractExistingTasks(mdContent) {
  const set = new Set();
  const lines = String(mdContent || '').split(/\r?\n/);
  for (const line of lines) {
    const p = parseProgressLine(line);
    if (p.isItem && p.text) set.add(normalizeTaskText(p.text));
  }
  return set;
}

function defaultAgentMd(projectName) {
  return `# AGENTS.md\n\n- Project: ${projectName}\n- Purpose: Instructions for agents (style, best practices, personality)\n\nGuidance:\n- Keep responses concise, clear, and actionable.\n- Prefer safe defaults; avoid destructive actions.\n- Explain rationale briefly when ambiguity exists.\n`;
}

function defaultProgressMd() {
  return `# progress.md\n\n- [ ] Initial setup\n- [ ] Define tasks\n- [ ] Implement features\n- [ ] Review and refine\n`;
}

// ---------- Agent MD Examples (from example_agent_md.json) ----------
const EXAMPLES_JSON_PATH = path.resolve(__dirname, 'example_agent_md.json');

async function loadAgentExamplesJson() {
  try {
    const raw = await fs.promises.readFile(EXAMPLES_JSON_PATH, 'utf8');
    const parsed = JSON.parse(raw);
    const theArt = parsed.the_art_of_writing_agents_md || parsed["the_art_of_writing_agents_md"] || '';
    const examples = Array.isArray(parsed.examples) ? parsed.examples : [];
    return { theArt, examples, rawParsed: parsed };
  } catch (err) {
    return { theArt: '', examples: [], rawParsed: null };
  }
}

function normalizeIncludeList(include) {
  if (include == null) return [];
  if (Array.isArray(include)) return include.map(String).map(s => s.trim()).filter(Boolean);
  // Accept JSON list passed as string (e.g., "[\"a\",\"b\"]")
  if (typeof include === 'string') {
    const s = include.trim();
    if (s.startsWith('[')) {
      try {
        const parsed = JSON.parse(s);
        if (Array.isArray(parsed)) {
          return parsed.map(String).map(v => v.trim()).filter(Boolean);
        }
      } catch {}
    }
    return [s].filter(Boolean);
  }
  return [];
}

function filterExamplesByInclude(examples, includeList) {
  if (!includeList.length) return [];
  const needles = includeList.map(s => s.toLowerCase());
  return examples.filter(ex => {
    const u = String(ex.usecase || '').toLowerCase();
    const t = String(ex.title || '').toLowerCase();
    return needles.some(n => u.includes(n) || t.includes(n));
  });
}

// Render tasks to nested Markdown for readability
function renderTasksMarkdown(rows) {
  const marker = (st) => {
    if (st === 'completed') return '[x]';
    if (st === 'in_progress') return '[~]';
    if (st === 'archived') return '[A]';
    return '[ ]';
  };
  // Build node map
  const nodes = new Map();
  for (const r of rows) {
    nodes.set(r.task_id, { task: r, children: [] });
  }
  const roots = [];
  for (const r of rows) {
    const node = nodes.get(r.task_id);
    const pid = r.parent_id || null;
    if (pid && nodes.has(pid)) nodes.get(pid).children.push(node); else roots.push(node);
  }
  const lines = [];
  function walk(node, depth) {
    const t = node.task;
    const indent = '  '.repeat(depth);
    lines.push(`${indent}- ${marker(t.status)} ${t.task_info} (${t.task_id})`);
    for (const ch of node.children) walk(ch, depth + 1);
  }
  for (const n of roots) walk(n, 0);
  return lines.join('\n');
}

// Build a fresh MCP server instance for each request (stateless mode)
function buildMcpServer(userId, userName) {
  const ops = userOps(userId, userName);
  const server = new Server(
    { name: 'mcp-http-agent-md', version: '0.1.0' },
    { capabilities: { tools: {} } }
  );

  // Describe available tools
  server.setRequestHandler(ListToolsRequestSchema, async () => {
    const agentsReminder = 'Reminder: Proactively update AGENTS.md to capture new project knowledge and evolving user preferences. Call get_agents_md_best_practices_and_examples to learn more.';
    const { examples } = await loadAgentExamplesJson();
    const available = examples.map(ex => `${ex.usecase || ''}${ex.title ? ` - ${ex.title}` : ''}`.trim()).filter(Boolean);
    const examplesToolDesc = [
      'Best practices and examples for AGENTS.md from example_agent_md.json.',
      available.length ? `Available examples: ${available.join('; ')}` : 'No examples found.',
      "Use 'include' to control examples: include='all' returns all examples; include can also be a string or a JSON/array of filters matching usecase/title.",
      "Default returns only 'the_art_of_writing_agents_md' (best-practices)."
    ].join(' ') + ' ' + agentsReminder;

    const meta = getProviderMeta();
    const hasTools = Array.isArray(meta.tools) && meta.tools.length > 0;
    const capLabels = {
      grounding: 'grounding (search)',
      crawling: 'crawling (web fetch)',
      code_execution: 'code_execution (run code)',
    };
    const shown = hasTools ? meta.tools.filter(t => capLabels[t]).map(t => capLabels[t]) : [];
    const toolsSentence = hasTools
      ? `Available subagent tools: ${shown.join(', ')}. Provide 'tool' as "all" or a subset of the above.`
      : `This subagent is configured with no tools; the 'tool' argument is ignored.`;

    // For provider 'mcp', surface MCP server tool short descriptions from subagent_config.json
    let mcpToolsHint = '';
    if (String(meta.key) === 'mcp') {
      try {
        const cfgPath = path.join(process.cwd(), 'subagent_config.json');
        const raw = fs.readFileSync(cfgPath, 'utf-8');
        const json = JSON.parse(raw);
        const servers = json?.mcpServers || {};
        const parts = [];
        for (const [name, cfg] of Object.entries(servers)) {
          const desc = String(cfg?.short_descriptions || '').trim();
          if (desc) {
            parts.push(`${name} (${desc})`);
          } else {
            // Warn in console so users can improve discoverability next time
            try { console.warn(`[mcp] short_descriptions missing for server '${name}' in subagent_config.json. Consider adding a concise hint (e.g., \"${name}(one‑line purpose)\").`); } catch {}
            parts.push(String(name));
          }
        }
        if (parts.length) mcpToolsHint = ` MCP tools (listed as tool_name (short description)): ${parts.join(', ')}. Provide 'tool' as "all" or a subset of the above.`;
      } catch {}
    }

    const readProjectFileTool = {
      name: 'read_project_file',
        description: 'Read a specific chunk of an uploaded project document. Provide file_id from list_file plus optional byte offset start and length (defaults to start=0, length=10000). Returns UTF-8 text (PDFs are parsed to text).',
      inputSchema: {
        type: 'object',
        properties: {
          project_id: { type: 'string' },
          file_id: { type: 'string' },
          start: { type: 'number', minimum: 0, description: 'Optional byte offset to begin reading. Defaults to 0.' },
          length: { type: 'number', minimum: 1, description: 'Optional byte length to read. Defaults to 10000. Max 100000.' }
        },
        required: ['project_id','file_id']
      }
    };

    const result = { tools: [
      {
        name: 'list_projects',
        description: 'List accessible projects with id, name, owner_id, and permission.',
        inputSchema: { type: 'object', properties: {} }
      },
      {
        name: 'list_file',
<<<<<<< HEAD
        description: 'List uploaded documents for a project. Returns each file\'s original filename, description, file_id, and PDF processing info (processed, total_pages). When page numbers are available (processed=true), the automatically generated descriptions and outlines include page markers using the format [p. N] or [pp. A–B]; otherwise page numbers are omitted.',
=======
        description: 'List uploaded documents for a project. Returns each file\'s original filename, description, and file_id so you can reference them when attaching to tools.',
>>>>>>> 12e9a42b
        inputSchema: {
          type: 'object',
          properties: {
            project_id: { type: 'string' }
          },
          required: ['project_id']
        }
      },
      {
        name: 'scratchpad_subagent',
<<<<<<< HEAD
        description: `Start a subagent (provider: ${meta.key}) to work on a scratchpad task. Required: project_id, scratchpad_id, task_id, prompt. Optional: sys_prompt, tool (array or "all"), file_path (absolute path) or file_id (from list_file) to attach a document. ${toolsSentence}${mcpToolsHint} Optional 'pages' (e.g., "1-3,5,9"): only allowed when the PDF is processed=true in list_file (OCRed or native-pdf-capable provider). When provided, the server assembles either a Markdown excerpt (from OCR pages) or a new PDF (subset of pages) and attaches it. If processed=false, the call fails with pages_not_supported_unprocessed_pdf. The server auto-appends the scratchpad's common_memory to the prompt when present. The subagent appends its answer to the task's scratchpad and logs any sources/code it used into comments. Note that the subagent's context is isolated: it can ONLY see common_memory without other project context; update common_memory if needed.`,
=======
        description: `Start a subagent (provider: ${meta.key}) to work on a scratchpad task. Required: project_id, scratchpad_id, task_id, prompt. Optional: sys_prompt, tool (array or "all"), file_path (absolute path) or file_id (from list_file) to attach a document. ${toolsSentence}${mcpToolsHint} The server auto-appends the scratchpad's common_memory to the prompt when present. The subagent appends its answer to the task's scratchpad and logs any sources/code it used into comments. Note that the subagent's context is isolated: it can ONLY see common_memory without other project context; update common_memory if needed.`,
>>>>>>> 12e9a42b
        inputSchema: {
          type: 'object',
          properties: {
            project_id: { type: 'string' },
            scratchpad_id: { type: 'string' },
            task_id: { type: 'string' },
            prompt: { type: 'string' },
            sys_prompt: { type: 'string' , description: 'Default: You are a general problem-solving agent with access to tool_list. Keep answers concise and accurate.'},
            tool: { oneOf: [ { type: 'string' }, { type: 'array', items: { type: 'string' } } ] },
            file_path: { type: 'string', description: 'Absolute path to a local file to attach (bypasses file_id lookup).' },
<<<<<<< HEAD
            file_id: { type: 'string', description: 'Project file_id (see list_file). Server resolves to disk path securely.' },
            pages: { type: 'string', description: 'Optional page selection for PDFs (e.g., "1-3,5,9"). Only allowed when list_file marks the PDF as processed=true.' }
=======
            file_id: { type: 'string', description: 'Project file_id (see list_file). Server resolves to disk path securely.' }
>>>>>>> 12e9a42b
          },
          required: ['project_id','scratchpad_id','task_id','prompt']
        }
      },
      {
        name: 'generate_task_ids',
        description: 'Generate N random 8-character task IDs (lowercase a-z0-9) not used by this user across any project.',
        inputSchema: {
          type: 'object',
          properties: {
            count: { type: 'number', minimum: 1, maximum: 200, default: 5 }
          }
        }
      },
      {
        name: 'progress_add',
        description: 'Add one or more structured project-level tasks. Provide an array of task objects. Each requires 8-char task_id (lowercase a-z0-9), task_info; optional parent_id (root task_id), status (pending|in_progress|completed|archived), extra_note. Optionally include a commit message via comment.' + agentsReminder,
        inputSchema: {
          type: 'object',
          properties: {
            project_id: { type: 'string' },
            item: {
              type: 'array', items: {
                type: 'object',
                properties: {
                  task_id: { type: 'string', minLength: 8, maxLength: 8 },
                  task_info: { type: 'string' },
                  parent_id: { type: 'string', minLength: 8, maxLength: 8, description: 'Root task_id this task belongs under; enables arbitrary-depth nesting.' },
                  status: { type: 'string', enum: ['pending','in_progress','completed','archived'] },
                  extra_note: { type: 'string' }
                },
                required: ['task_id','task_info']
              }
            },
            comment: { type: 'string' }
          },
          required: ['project_id', 'item']
        }
      },
      {
        name: 'progress_set_new_state',
        description: 'Update project-level tasks by task_id (8-char) or by matching task_info substring. Provide an array of match terms (ids or substrings). Can set state (pending|in_progress|completed|archived) and/or update fields task_info, parent_id, extra_note. Archiving or completing cascades to all children recursively. Lock rules: when a task or any ancestor is completed/archived, no edits are allowed except unlocking the task itself to pending/in_progress, and only if no ancestor is locked. Optionally include a commit message via comment.' + agentsReminder,
        inputSchema: {
          type: 'object',
          properties: {
            project_id: { type: 'string' },
            match: { type: 'array', items: { type: 'string' } },
            state: { type: 'string', enum: ['pending', 'in_progress', 'completed', 'archived'] },
            task_info: { type: 'string' },
            parent_id: { type: 'string', minLength: 8, maxLength: 8 },
            extra_note: { type: 'string' },
            comment: { type: 'string' }
          },
          required: ['project_id', 'match']
        }
      },
      
      {
        name: 'init_project',
        description: 'Create or initialize a project with optional agent content and structured tasks. Task IDs must be exactly 8 lowercase a-z0-9 (e.g., abcd1234). Use parent_id to reference the root task for nesting. ' + agentsReminder,
        inputSchema: {
          type: 'object',
          properties: {
            name: { type: 'string' },
            agent: { type: 'string' },
            progress: { type: 'array', items: {
              type: 'object',
              properties: {
                task_id: { type: 'string', minLength: 8, maxLength: 8 },
                task_info: { type: 'string' },
                parent_id: { type: 'string', minLength: 8, maxLength: 8, description: 'Root task_id for this task; enables nested subtasks' },
                status: { type: 'string', enum: ['pending','in_progress','completed'] },
                extra_note: { type: 'string' }
              },
              required: ['task_id','task_info']
            } }
          },
          required: ['name']
        }
      },
      {
        name: 'delete_project',
        description: 'Delete a project by id (owner only).',
        inputSchema: {
          type: 'object',
          properties: { project_id: { type: 'string' } },
          required: ['project_id']
        }
      },
      {
        name: 'rename_project',
        description: 'Rename a project by id. Optionally include a commit message via comment. ' + agentsReminder,
        inputSchema: {
          type: 'object',
          properties: {
            project_id: { type: 'string' },
            newName: { type: 'string' },
            comment: { type: 'string' }
          },
          required: ['project_id', 'newName']
        }
      },
      {
        name: 'read_agent',
        description: 'Read AGENTS.md for a project. Optional: prepend line numbers with N|. ' + agentsReminder,
        inputSchema: {
          type: 'object',
          properties: {
            project_id: { type: 'string' },
            lineNumbers: { type: 'boolean', description: 'If true, prepend line numbers as N|line' }
          },
          required: ['project_id']
        }
      },
      {
        name: 'write_agent',
        description: 'Write AGENTS.md (mode=full|patch|diff). For patch/diff, provide a unified diff string: use hunk headers like @@ -l,c +l,c @@ and lines prefixed with space (context), + (add), - (delete). If deleting a markdown list item that starts with "- ", the diff line must start with "-- " (delete marker + literal dash). Lines must preserve leading spaces in context. Optionally include a commit message via comment.' + agentsReminder,
        inputSchema: {
          type: 'object',
          properties: {
            project_id: { type: 'string' },
            content: { type: 'string', description: 'Full file contents when mode=full (default)' },
            patch: { type: 'string', description: 'Unified diff (git-style) when mode=patch/diff' },
            mode: { type: 'string', enum: ['full', 'patch', 'diff'], description: 'Edit mode; defaults to full' },
            comment: { type: 'string' }
          },
          required: ['project_id']
        }
      },
      {
        name: 'list_project_logs',
        description: 'List commit logs (hash, message, created_at) for a project. Requires project_id.',
        inputSchema: { type: 'object', properties: { project_id: { type: 'string' } }, required: ['project_id'] }
      },
      {
        name: 'revert_project',
        description: 'Revert a project to a previous version by hash. Removes newer hashes from history (no branches). Requires project_id and hash.',
        inputSchema: { type: 'object', properties: { project_id: { type: 'string' }, hash: { type: 'string' } }, required: ['project_id', 'hash'] }
      },
      {
        name: 'read_progress',
        description: 'Read structured project-level tasks as JSON. Optionally filter by status (pending, in_progress, completed) or synonyms. ' + agentsReminder,
        inputSchema: {
          type: 'object',
          properties: {
            project_id: { type: 'string' },
            only: {
              oneOf: [
                { type: 'string', enum: ['todo', 'to-do', 'pending', 'in_progress', 'in-progress', 'done', 'completed'] },
                { type: 'array', items: { type: 'string' } }
              ]
            }
          },
          required: ['project_id']
        }
      },
      {
        name: 'get_agents_md_best_practices_and_examples',
        description: examplesToolDesc,
        inputSchema: {
          type: 'object',
          properties: {
            include: { oneOf: [ { type: 'string' }, { type: 'array', items: { type: 'string' } } ] }
          }
        }
      },
      {
        name: 'scratchpad_initialize',
        description: 'Start a temporary scratchpad for a one-off task that doesn\'t require documentation in agents.md/progress.md or won\'t need future reference by other agents—like side quests, experiments, or quick calculations outside the main project scope and shouldn\'t belong in the main project tracking. Use this to split the immediate task into manageable (up to 6) small steps (status: open|complete) and keep lightweight notes. The server generates and returns a unique scratchpad_id; use (project name, scratchpad_id) with review/update/append tools. Returns the full scratchpad (tasks + common_memory). If you want to store something non-volatile and is project-level, please edit agents.md or write into the extra_node entry of a task in progress.md.',
        inputSchema: {
          type: 'object',
          properties: {
            project_id: { type: 'string', description: 'Project id' },
            tasks: {
              type: 'array',
              maxItems: 6,
              items: {
                type: 'object',
                properties: {
                  task_id: { type: 'string' },
                  status: { type: 'string', enum: ['open','complete'] },
                  task_info: { type: 'string' },
                  scratchpad: { type: 'string' },
                  comments: { type: 'string' }
                },
                required: ['task_id','task_info']
              }
            }
          },
          required: ['project_id','tasks']
        }
      },
      {
        name: 'review_scratchpad',
        description: 'Read‑only view of a scratchpad for a one‑off task. Provide (project_id, scratchpad_id). By default returns tasks (max 6) and common_memory. Optionally control output with IncludeCM (boolean) and IncludeTk (array of task_id or task_info needles). If neither is provided, outputs everything; otherwise includes only requested fields and filters tasks.',
        inputSchema: {
          type: 'object',
          properties: {
            project_id: { type: 'string' },
            scratchpad_id: { type: 'string' },
            IncludeCM: { type: 'boolean', description: 'When true, include common_memory in the response. If omitted and IncludeTk is set, common_memory is omitted.' },
            IncludeTk: {
              type: 'array',
              items: { type: 'string' },
              description: 'Array of task_id values or task_info needles to include. Matches task_id (case-insensitive) or task_info substring (case-insensitive). If omitted, no tasks are returned unless IncludeCM and IncludeTk are both omitted.'
            }
          },
          required: ['project_id','scratchpad_id']
        }
      },
      {
        name: 'scratchpad_update_task',
        description: 'Update existing scratchpad tasks by task_id to reflect progress on a temporary problem. You can change status (open|complete), task_info, scratchpad (quick notes), and comments. If you need a different set of tasks, create a new scratchpad and use its scratchpad_id. Returns the updated scratchpad.',
        inputSchema: {
          type: 'object',
          properties: {
            project_id: { type: 'string' },
            scratchpad_id: { type: 'string' },
            updates: {
              type: 'array',
              minItems: 1,
              items: {
                type: 'object',
                properties: {
                  task_id: { type: 'string' },
                  status: { type: 'string', enum: ['open','complete'] },
                  task_info: { type: 'string' },
                  scratchpad: { type: 'string' },
                  comments: { type: 'string' }
                },
                required: ['task_id']
              }
            }
          },
          required: ['project_id','scratchpad_id','updates']
        }
      },
      {
        name: 'scratchpad_append_common_memory',
        description: 'Append notes to the scratchpad\'s shared common_memory (append‑only). Use this to log core thinking steps, findings, and conclusions for a one‑off task without editing progress.md. Accepts a string or array of strings and returns the updated scratchpad. If you want to store something non-volatile, please edit agents.md or write into the extra_node entry of a task in progress.md. ',
        inputSchema: {
          type: 'object',
          properties: {
            project_id: { type: 'string' },
            scratchpad_id: { type: 'string' },
            append: { oneOf: [ { type: 'string' }, { type: 'array', items: { type: 'string' } } ] }
          },
          required: ['project_id','scratchpad_id','append']
        }
      },
      {
        name: 'scratchpad_subagent_status',
        description: 'Check subagent run status by run_id for a project. If status is success or failure, return immediately. If pending/in_progress, poll up to 5 times at 5s intervals until it changes; otherwise return the latest status.',
        inputSchema: {
          type: 'object',
          properties: {
            project_id: { type: 'string' },
            run_id: { type: 'string' }
          },
          required: ['project_id','run_id']
        }
      }
    ]};

    // Hide external-AI tools when USE_EXTERNAL_AI=false
    const externalAi = String(process.env.USE_EXTERNAL_AI || '').toLowerCase() !== 'false' ? true : false;
    if (!externalAi) {
      result.tools = result.tools.filter(t => t.name !== 'scratchpad_subagent' && t.name !== 'scratchpad_subagent_status');
      result.tools.push(readProjectFileTool);
    }
    return result;
  });

  // Tool invocation handler
  server.setRequestHandler(CallToolRequestSchema, async (request) => {
    const { name, arguments: args } = request.params;

    async function okText(text) {
      return { content: [{ type: 'text', text }] };
    }

    switch (name) {
      case 'list_projects': {
        const rows = await ops.listProjects();
        const projects = rows.map(r => ({ id: r.id, name: r.name, owner_id: r.owner_id, permission: r.permission, read_only: r.permission === 'ro' }));
        return okText(JSON.stringify({ projects }));
      }
      case 'list_file': {
        const { project_id } = args || {};
        try {
          const acc = await dbResolveProjectAccess(userId, String(project_id || ''));
          if (!acc) {
            return okText(JSON.stringify({ error: 'project_not_found', message: 'project not found' }));
          }
          const rows = await dbListProjectFiles(acc.owner_id, acc.project_id);
<<<<<<< HEAD
          const baseDir = path.join(getDataDir(), acc.project_id);
          const providerMeta = getProviderMeta();
          const canNativePdfPages = providerMeta?.key === 'google' || providerMeta?.key === 'openai';

          async function getPdfPagesCount(fileId) {
            const p = path.join(baseDir, String(fileId));
            try {
              const buf = await fsp.readFile(p);
              if (pdfParse) {
                const parsed = await pdfParse(buf);
                if (typeof parsed?.numpages === 'number' && parsed.numpages > 0) return parsed.numpages;
              }
            } catch {}
            return null;
          }

          const files = [];
          for (const row of rows) {
            const isPdf = String(row.file_type || '').toLowerCase() === 'application/pdf';
            let processed = false;
            let total_pages = 'unknown';
            let desc = row.description || null;
            if (isPdf) {
              const sidecar = path.join(baseDir, `${row.file_id}.ocr.json`);
              let sidecarPages = null;
              try {
                const raw = await fsp.readFile(sidecar, 'utf-8');
                const j = JSON.parse(raw);
                if (Array.isArray(j?.pages)) sidecarPages = j.pages.length;
              } catch {}
              if (sidecarPages != null) {
                processed = true;
                total_pages = sidecarPages;
              } else if (canNativePdfPages) {
                const n = await getPdfPagesCount(row.file_id);
                if (n != null) {
                  processed = true;
                  total_pages = n;
                }
              }
              const pagesLabel = processed && typeof total_pages === 'number' ? `Pages: 1-${total_pages}` : 'Pages: unknown';
              desc = (desc && desc.trim()) ? `${desc} (${pagesLabel})` : pagesLabel;
            }
            files.push({
              file_id: row.file_id,
              filename: row.original_name,
              description: desc,
              processed: isPdf ? processed : undefined,
              total_pages: isPdf ? total_pages : undefined,
            });
          }
=======
          const files = rows.map((row) => ({
            file_id: row.file_id,
            filename: row.original_name,
            description: row.description || null,
          }));
>>>>>>> 12e9a42b
          return okText(JSON.stringify({ files }));
        } catch (err) {
          const msg = String(err?.message || err || 'list files failed');
          return okText(JSON.stringify({ error: 'list_files_failed', message: msg }));
        }
      }
      case 'read_project_file': {
        const { project_id, file_id, start, length } = args || {};
        const pid = String(project_id || '').trim();
        const fid = String(file_id || '').trim();
        if (!pid) {
          return okText(JSON.stringify({ error: 'project_id_required', message: 'project_id is required' }));
        }
        if (!fid) {
          return okText(JSON.stringify({ error: 'file_id_required', message: 'file_id is required' }));
        }
        if (!/^[a-f0-9]{16}$/i.test(fid)) {
          return okText(JSON.stringify({ error: 'invalid_file_id', message: 'file_id must be 16-character hex string' }));
        }
        try {
          const acc = await dbResolveProjectAccess(userId, pid);
          if (!acc) {
            return okText(JSON.stringify({ error: 'project_not_found', message: 'project not found' }));
          }
          if (acc.permission === 'ro') {
            return okText(JSON.stringify({ error: 'read_only_project', message: 'You have read-only access to this project.' }));
          }
          const rows = await dbListProjectFiles(acc.owner_id, acc.project_id);
          const meta = rows.find(r => String(r.file_id) === fid);
          if (!meta) {
            return okText(JSON.stringify({ error: 'file_not_found', message: 'file_id not found for this project' }));
          }

          const baseDir = path.join(getDataDir(), acc.project_id);
          const filePath = path.join(baseDir, fid);
          const rel = path.relative(baseDir, filePath);
          if (rel.startsWith('..')) {
            return okText(JSON.stringify({ error: 'invalid_path', message: 'Invalid file location' }));
          }

          const stats = await fsp.stat(filePath);
          const totalBytes = stats.size;

          const DEFAULT_LENGTH = 10_000;
          const MAX_LENGTH = 100_000;

          const rawStart = Number(start);
          const rawLength = Number(length);
          const safeStart = Number.isFinite(rawStart) && rawStart >= 0 ? Math.floor(rawStart) : 0;
          let safeLength = Number.isFinite(rawLength) && rawLength > 0 ? Math.floor(rawLength) : DEFAULT_LENGTH;
          if (safeLength > MAX_LENGTH) safeLength = MAX_LENGTH;

          const fileType = String(meta.file_type || '').toLowerCase();
          const fileName = String(meta.original_name || '');
          const isPdf = fileType.includes('pdf') || /\.pdf$/i.test(fileName);

          let content = '';
          let total = 0;
          if (isPdf) {
            const payload = await loadFilePayload(filePath, { mimeType: meta.file_type || '', originalName: fileName });
            const text = String(payload?.text || '');
            total = text.length;
            const actualStart = Math.min(safeStart, total);
            const chunk = text.slice(actualStart, actualStart + safeLength);
            const truncated = actualStart + chunk.length < total;
            return okText(JSON.stringify({
              file_id: fid,
              filename: fileName,
              start: actualStart,
              chars: chunk.length,
              total_chars: total,
              encoding: 'utf8',
              content: chunk,
              truncated,
            }));
          }

          const actualStart = Math.min(safeStart, totalBytes);
          const remaining = Math.max(totalBytes - actualStart, 0);
          const desired = safeLength > 0 ? safeLength : DEFAULT_LENGTH;
          const byteCount = Math.min(remaining, desired);

          let chunk = Buffer.alloc(0);
          if (byteCount > 0) {
            const handle = await fsp.open(filePath, 'r');
            try {
              const buffer = Buffer.alloc(byteCount);
              const { bytesRead } = await handle.read(buffer, 0, byteCount, actualStart);
              chunk = bytesRead < byteCount ? buffer.slice(0, bytesRead) : buffer;
            } finally {
              await handle.close();
            }
          }
          content = chunk.toString('utf8');

          return okText(JSON.stringify({
            file_id: fid,
            filename: fileName,
            start: actualStart,
            bytes: chunk.length,
            total_bytes: totalBytes,
            encoding: 'utf8',
            content,
            truncated: actualStart + chunk.length < totalBytes,
          }));
        } catch (err) {
          if (err?.code === 'ENOENT') {
            return okText(JSON.stringify({ error: 'file_not_found', message: 'File not found on disk' }));
          }
          const msg = String(err?.message || err || 'read file failed');
          const code = /project not found/i.test(msg)
            ? 'project_not_found'
            : (/read_only_project/i.test(msg)
              ? 'read_only_project'
              : (/file_not_found/i.test(msg)
                ? 'file_not_found'
                : 'read_file_failed'));
          return okText(JSON.stringify({ error: code, message: msg }));
        }
      }
      case 'init_project': {
        const { name: projName, agent, progress } = args || {};
        try {
          if (!validateProjectName(projName)) {
            return okText(JSON.stringify({ error: 'invalid_request', message: 'Invalid project name. Allowed: letters, digits, space, . _ -' }));
          }
          const result = await ops.initProject(projName, { agent, progress });
          // Tell agents about task_id constraint
          const finalResult = { status: 'ok', note: 'Tasks use exactly 8 lowercase a-z0-9 IDs (e.g., abcd1234).', ...result };
          return okText(JSON.stringify(finalResult));
        } catch (err) {
          const msg = String(err?.message || err || 'init failed');
          const code = /user not authenticated/i.test(msg) ? 'unauthorized' : (/project name required/i.test(msg) ? 'invalid_request' : 'init_failed');
          return okText(JSON.stringify({ error: code, message: msg }));
        }
      }
      case 'delete_project': {
        const { project_id } = args || {};
        try {
          const acc = await dbResolveProjectAccess(userId, String(project_id || ''));
          if (!acc) return okText(JSON.stringify({ error: 'project_not_found', message: 'project not found' }));
          if (acc.permission !== 'owner') return okText(JSON.stringify({ error: 'forbidden', message: 'Only the project owner can delete the project' }));
          await ops.removeProject(String(project_id || ''));
          return okText('deleted');
        } catch (err) {
          const msg = String(err?.message || err || 'delete failed');
          const code = /project not found/i.test(msg) ? 'project_not_found' : 'delete_failed';
          return okText(JSON.stringify({ error: code, message: msg }));
        }
      }
      case 'rename_project': {
        const { project_id, newName, comment } = args || {};
        try {
          const acc = await dbResolveProjectAccess(userId, String(project_id || ''));
          if (!acc) return okText(JSON.stringify({ error: 'project_not_found', message: 'project not found' }));
          if (acc.permission !== 'owner') return okText(JSON.stringify({ error: 'forbidden', message: 'Only the project owner can rename the project' }));
          const result = await ops.renameProject(String(project_id || ''), String(newName || ''));
          try {
            const hash = await vcCommitProject(acc.owner_id, acc.project_id, { action: 'rename_project', comment, modifiedBy: userId });
            return okText(JSON.stringify({ ...result, hash }));
          } catch {
            return okText(JSON.stringify(result));
          }
        } catch (err) {
          const msg = String(err?.message || err || 'rename failed');
          const code = /project not found/i.test(msg) ? 'project_not_found' : 'rename_failed';
          return okText(JSON.stringify({ error: code, message: msg }));
        }
      }
      case 'read_agent': {
        const { project_id, lineNumbers } = args || {};
        try {
          const content = await ops.readDoc(String(project_id || ''), 'agent');
          if (lineNumbers) {
            const lines = String(content ?? '').split('\n');
            const numbered = lines.map((l, idx) => `${idx + 1}|${l.replace(/\r$/, '')}`).join('\n');
            return okText(numbered);
          }
          return okText(content);
        } catch (err) {
          const msg = String(err?.message || err);
          const code = /project not found/i.test(msg) ? 'project_not_found' : 'read_failed';
          return okText(JSON.stringify({ error: code, message: msg }));
        }
      }
      case 'write_agent': {
        const { project_id } = args || {};
        let { content, patch, mode, comment } = args || {};
        const editMode = String(mode || (patch ? 'patch' : 'full')).toLowerCase();
        try {
          const acc = await dbResolveProjectAccess(userId, String(project_id || ''));
          if (!acc) return okText(JSON.stringify({ error: 'project_not_found', message: 'project not found' }));
          if (acc.permission === 'ro') return okText(JSON.stringify({ error: 'read_only_project', message: 'You have read-only access to this project.' }));

          if (editMode === 'full') {
            if (typeof content !== 'string') throw new Error('content (string) required for full mode');
            await dbWriteDoc(acc.owner_id, acc.project_id, 'agent', content);
            let hash = null;
            try { hash = await vcCommitProject(acc.owner_id, acc.project_id, { action: 'write_agent', comment, modifiedBy: userId }); } catch {}
            return okText(JSON.stringify({ mode: 'full', status: 'ok', bytes: Buffer.byteLength(content, 'utf8'), hash }));
          }
          if (editMode === 'patch' || editMode === 'diff') {
            if (typeof patch !== 'string') throw new Error('patch (unified diff string) required for patch/diff mode');
            const current = await dbReadDoc(acc.owner_id, acc.project_id, 'agent');
            const updated = applyUnifiedDiff(current, patch);
            await dbWriteDoc(acc.owner_id, acc.project_id, 'agent', updated);
            let hash = null;
            try { hash = await vcCommitProject(acc.owner_id, acc.project_id, { action: 'write_agent', comment, modifiedBy: userId }); } catch {}
            return okText(JSON.stringify({ mode: 'patch', status: 'ok', oldBytes: Buffer.byteLength(current, 'utf8'), newBytes: Buffer.byteLength(updated, 'utf8'), hash }));
          }
          throw new Error(`Unknown mode: ${mode}`);
        } catch (err) {
          const msg = String(err?.message || err || 'write failed');
          const code = /project_not_found/i.test(msg) || /project not found/i.test(msg) ? 'project_not_found' : (/patch/i.test(msg) ? 'patch_failed' : (/read_only_project/i.test(msg) ? 'read_only_project' : 'write_failed'));
          const suggest = code === 'project_not_found' ? 'init_project' : (code === 'patch_failed' ? 'read_agent' : undefined);
          const payload = { error: code, message: msg };
          if (suggest) payload.suggest = suggest;
          return okText(JSON.stringify(payload));
        }
      }
      case 'read_progress': {
        const { project_id, only } = args || {};
        const list = Array.isArray(only) ? only : (typeof only === 'undefined' ? [] : [only]);
        let wanted = list.map(normalizeStateFilter).filter(Boolean);
        // Default excludes archived at DB layer when wanted is empty.
        // If a filter includes 'archived', include archived alongside other requested statuses.
        const filterProvided = typeof only !== 'undefined';
        try {
          const acc = await dbResolveProjectAccess(userId, String(project_id || ''));
          if (!acc) return okText(JSON.stringify({ error: 'project_not_found', message: 'project not found' }));
          // If a filter was provided but normalized to empty (no recognized statuses), return empty set.
          if (filterProvided && wanted.length === 0) {
            return okText(JSON.stringify({ tasks: [], markdown: '' }));
          }
          const rows = await dbListTasks(acc.owner_id, acc.project_id, { only: wanted });
          const markdown = renderTasksMarkdown(rows);
          return okText(JSON.stringify({ tasks: rows, markdown }));
        } catch (err) {
          const msg = String(err?.message || err);
          const code = /project not found/i.test(msg) ? 'project_not_found' : 'read_failed';
          return okText(JSON.stringify({ error: code, message: msg }));
        }
      }
      
      case 'get_agents_md_best_practices_and_examples': {
        const { include } = args || {};
        const { theArt, examples, rawParsed } = await loadAgentExamplesJson();
        if (!rawParsed) {
          return okText(JSON.stringify({ error: 'examples_file_not_found', message: 'example_agent_md.json not found or invalid', the_art_of_writing_agents_md: '', examples: [] }));
        }
        const includeList = normalizeIncludeList(include);
        // Default: only best-practices
        let result = { the_art_of_writing_agents_md: theArt, examples: [] };
        // If include contains 'all', return all examples
        const wantsAll = includeList.map(s => s.toLowerCase()).includes('all');
        if (wantsAll) {
          result = { the_art_of_writing_agents_md: theArt, examples };
        } else if (includeList.length) {
          const filtered = filterExamplesByInclude(examples, includeList);
          result = { the_art_of_writing_agents_md: theArt, examples: filtered };
        }
        return okText(JSON.stringify(result));
      }
      case 'scratchpad_initialize': {
        const { project_id, tasks } = args || {};
        try {
          // Server generates scratchpad_id
          const sp = await dbInitScratchpad(userId, String(project_id || ''), '', Array.isArray(tasks) ? tasks : []);
          return okText(JSON.stringify(sp));
        } catch (err) {
          const msg = String(err?.message || err || 'init failed');
          const code = /project not found/i.test(msg)
            ? 'project_not_found'
            : (/failed_to_generate_scratchpad_id/i.test(msg) ? 'init_failed' : 'init_failed');
          return okText(JSON.stringify({ error: code, message: msg }));
        }
      }
      case 'review_scratchpad': {
        const { project_id, scratchpad_id, IncludeCM, IncludeTk } = args || {};
        try {
          const sp = await dbGetScratchpad(userId, String(project_id || ''), String(scratchpad_id || ''));

          // If neither IncludeCM nor IncludeTk is provided, return full content (backwards-compatible default)
          const includeAllByDefault = (typeof IncludeCM === 'undefined' && typeof IncludeTk === 'undefined');
          if (includeAllByDefault) {
            return okText(JSON.stringify({ tasks: sp.tasks || [], common_memory: sp.common_memory || '' }));
          }

          const result = {};

          // Conditionally include common_memory
          if (IncludeCM === true) {
            result.common_memory = sp.common_memory || '';
          }

          // Conditionally include filtered tasks
          if (Array.isArray(IncludeTk)) {
            const needles = IncludeTk.map(v => String(v || '')).filter(Boolean).map(v => v.toLowerCase());
            const hasNeedles = needles.length > 0;
            const tasks = Array.isArray(sp.tasks) ? sp.tasks : [];
            if (hasNeedles) {
              const filtered = tasks.filter(t => {
                const tid = String(t?.task_id || '').toLowerCase();
                const info = String(t?.task_info || '').toLowerCase();
                // Match task_id equality or task_info substring (case-insensitive)
                return needles.some(n => tid === n || (info && info.includes(n)));
              });
              result.tasks = filtered;
            } else {
              result.tasks = [];
            }
          }

          return okText(JSON.stringify(result));
        } catch (err) {
          const msg = String(err?.message || err || 'review failed');
          const code = /project not found/i.test(msg) ? 'project_not_found' : (/scratchpad not found/i.test(msg) ? 'scratchpad_not_found' : 'review_failed');
          return okText(JSON.stringify({ error: code, message: msg }));
        }
      }
      case 'scratchpad_update_task': {
        const { project_id, scratchpad_id, updates } = args || {};
        try {
          const res = await dbUpdateScratchpadTasks(userId, String(project_id || ''), String(scratchpad_id || ''), Array.isArray(updates) ? updates : []);
          return okText(JSON.stringify(res));
        } catch (err) {
          const msg = String(err?.message || err || 'update failed');
          const code = /project not found/i.test(msg) ? 'project_not_found' : (/scratchpad not found/i.test(msg) ? 'scratchpad_not_found' : 'update_failed');
          return okText(JSON.stringify({ error: code, message: msg }));
        }
      }
      case 'scratchpad_append_common_memory': {
        const { project_id, scratchpad_id, append } = args || {};
        try {
          const sp = await dbAppendScratchpadCommonMemory(userId, String(project_id || ''), String(scratchpad_id || ''), append);
          return okText(JSON.stringify(sp));
        } catch (err) {
          const msg = String(err?.message || err || 'append failed');
          const code = /project not found/i.test(msg) ? 'project_not_found' : (/scratchpad not found/i.test(msg) ? 'scratchpad_not_found' : 'append_failed');
          return okText(JSON.stringify({ error: code, message: msg }));
        }
      }
      case 'scratchpad_subagent': {
        const { project_id, scratchpad_id, task_id, prompt, sys_prompt, tool, file_id, file_path } = args || {};
        try {
          const externalAi = String(process.env.USE_EXTERNAL_AI || '').toLowerCase() !== 'false';
          if (!externalAi) {
            return okText(JSON.stringify({ error: 'external_ai_disabled', message: 'scratchpad_subagent is disabled (USE_EXTERNAL_AI=false)' }));
          }
          const result = await runScratchpadSubagent(userId, {
            project_id: String(project_id || ''),
            scratchpad_id,
            task_id,
            prompt,
            sys_prompt,
            tool,
            file_id,
            file_path,
          });
          return okText(JSON.stringify(result));
        } catch (err) {
          const msg = String(err?.message || err || 'subagent failed');
          return okText(JSON.stringify({ run_id: `run-${Math.random().toString(36).slice(2, 10)}`, status: 'failure', error: msg }));
        }
      }
      case 'scratchpad_subagent_status': {
        const { project_id, run_id } = args || {};
        try {
          const externalAi = String(process.env.USE_EXTERNAL_AI || '').toLowerCase() !== 'false';
          if (!externalAi) {
            return okText(JSON.stringify({ error: 'external_ai_disabled', message: 'scratchpad_subagent_status is disabled (USE_EXTERNAL_AI=false)' }));
          }
          const pollable = new Set(['pending','in_progress']);
          const maxChecks = 5;
          const waitMs = 5000;
          let info = await dbGetSubagentRun(userId, String(project_id || ''), String(run_id || ''));
          if (!info) return okText(JSON.stringify({ error: 'run_not_found', message: 'Unknown run_id for this project', run_id }));
          if (!pollable.has(info.status)) return okText(JSON.stringify(info));
          for (let i = 0; i < maxChecks; i++) {
            await new Promise(r => setTimeout(r, waitMs));
            info = await dbGetSubagentRun(userId, String(project_id || ''), String(run_id || ''));
            if (!info) return okText(JSON.stringify({ error: 'run_not_found', message: 'Unknown run_id for this project', run_id }));
            if (!pollable.has(info.status)) break;
          }
          return okText(JSON.stringify(info));
        } catch (err) {
          const msg = String(err?.message || err || 'status failed');
          return okText(JSON.stringify({ error: 'status_failed', message: msg }));
        }
      }
      case 'progress_add': {
        const { project_id, item, comment } = args || {};
        try {
          const acc = await dbResolveProjectAccess(userId, String(project_id || ''));
          if (!acc) return okText(JSON.stringify({ error: 'project_not_found', message: 'project not found' }));
          if (acc.permission === 'ro') return okText(JSON.stringify({ error: 'read_only_project', message: 'You have read-only access to this project.' }));
          // Enforce arrays: either an array directly, or a JSON string that parses to an array
          let incoming;
          if (Array.isArray(item)) {
            incoming = item;
          } else if (typeof item === 'string') {
            try {
              const parsed = JSON.parse(item.trim());
              if (!Array.isArray(parsed)) {
                return okText(JSON.stringify({ error: 'invalid_request', message: 'item must be an array of task objects (JSON array supported when string)' }));
              }
              incoming = parsed;
            } catch {
              return okText(JSON.stringify({ error: 'invalid_request', message: 'item must be valid JSON array when provided as a string' }));
            }
          } else {
            return okText(JSON.stringify({ error: 'invalid_request', message: 'item must be an array of task objects' }));
          }

          const { tasks, invalid } = validateAndNormalizeTasks(incoming);
          if (!tasks.length && invalid.length) {
            return okText(JSON.stringify({ added: [], exists: [], invalid, notice: 'No valid tasks to add' }));
          }
          const res = await dbAddTasks(acc.owner_id, acc.project_id, tasks);
          let hash = null;
          if ((res.added?.length || 0) > 0) {
            try { hash = await vcCommitProject(acc.owner_id, acc.project_id, { action: 'progress_add', comment, modifiedBy: userId }); } catch {}
          }
          return okText(JSON.stringify({ added: res.added, skipped: res.exists, invalid, hash }));
        } catch (err) {
          const msg = String(err?.message || err || 'add failed');
          const code = /project not found/i.test(msg) ? 'project_not_found' : 'add_failed';
          return okText(JSON.stringify({ error: code, message: msg }));
        }
      }
      case 'progress_set_new_state': {
        const { project_id, match, state, task_info, parent_id, extra_note, comment } = args || {};
        try {
          const acc = await dbResolveProjectAccess(userId, String(project_id || ''));
          if (!acc) return okText(JSON.stringify({ error: 'project_not_found', message: 'project not found' }));
          if (acc.permission === 'ro') return okText(JSON.stringify({ error: 'read_only_project', message: 'You have read-only access to this project.' }));
          const normalizedState = typeof state === 'undefined' ? undefined : normalizeStatus(state);
          // Enforce arrays: either an array directly, or a JSON string that parses to an array of strings
          let matchList = [];
          if (Array.isArray(match)) {
            matchList = match.map(v => (typeof v === 'string' ? v.trim() : '')).filter(Boolean);
          } else if (typeof match === 'string') {
            try {
              const parsed = JSON.parse(match.trim());
              if (!Array.isArray(parsed)) {
                return okText(JSON.stringify({ error: 'invalid_request', message: 'match must be an array of strings (JSON array supported when string)' }));
              }
              matchList = parsed.map(v => (typeof v === 'string' ? v.trim() : '')).filter(Boolean);
            } catch {
              return okText(JSON.stringify({ error: 'invalid_request', message: 'match must be a valid JSON array of strings when provided as a string' }));
            }
          } else {
            return okText(JSON.stringify({ error: 'invalid_request', message: 'match must be an array of strings' }));
          }
          if (!matchList.length) throw new Error('match required');
          const ids = matchList.filter(validateTaskId);
          const terms = matchList.filter(s => !validateTaskId(s));
          const res = await dbSetTasksState(acc.owner_id, acc.project_id, { matchIds: ids, matchText: terms, state: normalizedState, task_info, parent_id, extra_note });
          if (res.changedIds.length === 0) {
            if ((res.notMatched?.length || 0) > 0 && (res.forbidden?.length || 0) === 0) {
              return okText(JSON.stringify({ error: 'task_not_found', message: 'No matching tasks found for provided match terms', notMatched: res.notMatched }));
            }
            return okText(JSON.stringify({ changed: [], state: normalizedState, notMatched: res.notMatched, forbidden: res.forbidden, notice: 'No items changed. Items may be locked or list changed. Pull updated list?', suggest: 'read_progress' }));
          }
          let hash = null;
          try { hash = await vcCommitProject(acc.owner_id, acc.project_id, { action: 'progress_set_new_state', comment, modifiedBy: userId }); } catch {}
          return okText(JSON.stringify({ changed: res.changedIds, state: normalizedState, notMatched: res.notMatched, forbidden: res.forbidden, hash }));
        } catch (err) {
          const msg = String(err?.message || err || 'set_state failed');
          const code = /project not found/i.test(msg) ? 'project_not_found' : 'update_failed';
          return okText(JSON.stringify({ error: code, message: msg }));
        }
      }
      case 'generate_task_ids': {
        const { count } = args || {};
        const n = Math.min(200, Math.max(1, Number.isFinite(count) ? Math.floor(count) : 5));
        const existing = new Set((await dbListUserTaskIds(userId)).map(String));
        const alphabet = 'abcdefghijklmnopqrstuvwxyz0123456789';
        function rand8() {
          let s = '';
          for (let i = 0; i < 8; i++) s += alphabet[Math.floor(Math.random() * alphabet.length)];
          return s;
        }
        const ids = new Set();
        let attempts = 0;
        const maxAttempts = n * 1000;
        while (ids.size < n && attempts < maxAttempts) {
          attempts++;
          const id = rand8();
          if (!existing.has(id) && !ids.has(id)) ids.add(id);
        }
        if (ids.size < n) {
          return okText(JSON.stringify({ error: 'generation_exhausted', message: 'Unable to generate enough unique IDs', generated: Array.from(ids.values()) }));
        }
        return okText(JSON.stringify({ ids: Array.from(ids.values()) }));
      }
      case 'list_project_logs': {
        const { project_id } = args || {};
        try {
          const acc = await dbResolveProjectAccess(userId, String(project_id || ''));
          if (!acc) return okText(JSON.stringify({ error: 'project_not_found', message: 'project not found' }));
          const logs = await vcListLogs(acc.owner_id, acc.project_id);
          return okText(JSON.stringify({ logs }));
        } catch (err) {
          const msg = String(err?.message || err || 'list logs failed');
          const code = /project not found/i.test(msg) ? 'project_not_found' : 'list_failed';
          return okText(JSON.stringify({ error: code, message: msg }));
        }
      }
      case 'revert_project': {
        const { project_id, hash } = args || {};
        try {
          const acc = await dbResolveProjectAccess(userId, String(project_id || ''));
          if (!acc) return okText(JSON.stringify({ error: 'project_not_found', message: 'project not found' }));
          if (acc.permission === 'ro') return okText(JSON.stringify({ error: 'read_only_project', message: 'You have read-only access to this project.' }));
          const res = await vcRevertProject(acc.owner_id, acc.project_id, String(hash || ''), userId);
          return okText(JSON.stringify({ project_id: acc.project_id, hash: res.hash }));
        } catch (err) {
          const msg = String(err?.message || err || 'revert failed');
          let code = 'revert_failed';
          if (/project not found/i.test(msg)) code = 'project_not_found';
          else if (/read_only_project/i.test(msg)) code = 'read_only_project';
          else if (/hash_not_found/i.test(msg)) code = 'hash_not_found';
          return okText(JSON.stringify({ error: code, message: msg }));
        }
      }
      default:
        throw new Error(`Unknown tool: ${name}`);
    }
  });

  return server;
}

// Express app for Streamable HTTP transport (stateless mode)
const app = express();
app.use(cors({
  origin: '*',
  exposedHeaders: ['Mcp-Session-Id'],
  allowedHeaders: ['Content-Type', 'mcp-session-id', 'Authorization']
}));
app.use(express.json({ limit: '2mb' }));

// handler inlined in route below to include user context

// POST /mcp now requires apiKey via query or Bearer
app.post(BASE_PATH, apiKeyQueryMiddleware, async (req, res) => {
  if (req.user?.id) res.setHeader('X-User-Id', req.user.id);
  // Rebuild server with user context
  try {
    const server = buildMcpServer(req.user?.id, req.user?.name || null);
    const transport = new StreamableHTTPServerTransport({ sessionIdGenerator: undefined });
    res.on('close', () => {
      transport.close();
      server.close();
    });
    await server.connect(transport);
    await transport.handleRequest(req, res, req.body);
  } catch (error) {
    console.error('Error handling MCP request:', error);
    if (!res.headersSent) {
      res.status(500).json({
        jsonrpc: '2.0',
        error: { code: -32603, message: 'Internal server error' },
        id: null,
      });
    }
  }
});

// GET/DELETE not supported in stateless JSON mode
app.get(BASE_PATH, async (req, res) => {
  res.status(405).json({ jsonrpc: '2.0', error: { code: -32000, message: 'Method not allowed.' }, id: null });
});
app.delete(BASE_PATH, async (req, res) => {
  res.status(405).json({ jsonrpc: '2.0', error: { code: -32000, message: 'Method not allowed.' }, id: null });
});


// Root info
app.get('/', (req, res) => {
  res.type('text/plain').send(
    `mcp-http-agent-md MCP server. POST ${BASE_PATH}?apiKey=... for MCP JSON-RPC.`
  );
});

// Minimal public env snapshot for UI feature flags
app.get('/env/public', (req, res) => {
  const useExternalAi = String(process.env.USE_EXTERNAL_AI || '').toLowerCase() !== 'false';
  res.json({ USE_EXTERNAL_AI: useExternalAi });
});

// Admin auth router under /auth (Bearer MAIN_API_KEY)
app.use('/auth', buildAuthRouter());

// Projects REST API (admin + user apiKey)
// Mount under /project: exposes /project/list, /project/share, /project/status, /project/files
app.use('/project', buildProjectsRouter());
app.use('/project', buildProjectFilesRouter());

// Start server (with Next.js UI mounted at /ui)
async function start() {
  const dev = process.env.NODE_ENV !== 'production';
  const nextDir = path.join(__dirname, 'src', 'ui');
  const nextApp = next({ dev, dir: nextDir });
  const handle = nextApp.getRequestHandler();
  await nextApp.prepare();

  // Delegate all /ui* (including /ui/_next assets) directly to Next (basePath=/ui)
  app.all('/ui*', (req, res) => {
    //console.log('[ui] passthrough', req.method, req.originalUrl); // for debug
    return handle(req, res);
  });

  app.listen(PORT, HOST, () => {
    console.log(`MCP server listening on http://${HOST}:${PORT}${BASE_PATH}?apiKey=XXXX`);
    console.log(`Admin auth endpoint: http://${HOST}:${PORT}/auth (Bearer MAIN_API_KEY)`);
    console.log(`UI available at: http://${HOST}:${PORT}/ui`);
  });
}

start().catch(err => {
  console.error('Failed to start server (Next or Express init error):', err);
  process.exit(1);
});<|MERGE_RESOLUTION|>--- conflicted
+++ resolved
@@ -51,13 +51,11 @@
 import { buildProjectsRouter } from './src/share.js';
 import { buildProjectFilesRouter } from './src/project.js';
 import { loadFilePayload } from './src/ext_ai/fileUtils.js';
-<<<<<<< HEAD
+
 import { createRequire } from 'module';
 const require = createRequire(import.meta.url);
 const pdfParseModule = require('pdf-parse');
 const pdfParse = typeof pdfParseModule === 'function' ? pdfParseModule : (pdfParseModule?.default || null);
-=======
->>>>>>> 12e9a42b
 
 // Utility: sanitize and validate project name (letters, digits, space, dot, underscore, hyphen)
 function validateProjectName(name) {
@@ -574,11 +572,7 @@
       },
       {
         name: 'list_file',
-<<<<<<< HEAD
         description: 'List uploaded documents for a project. Returns each file\'s original filename, description, file_id, and PDF processing info (processed, total_pages). When page numbers are available (processed=true), the automatically generated descriptions and outlines include page markers using the format [p. N] or [pp. A–B]; otherwise page numbers are omitted.',
-=======
-        description: 'List uploaded documents for a project. Returns each file\'s original filename, description, and file_id so you can reference them when attaching to tools.',
->>>>>>> 12e9a42b
         inputSchema: {
           type: 'object',
           properties: {
@@ -589,11 +583,7 @@
       },
       {
         name: 'scratchpad_subagent',
-<<<<<<< HEAD
         description: `Start a subagent (provider: ${meta.key}) to work on a scratchpad task. Required: project_id, scratchpad_id, task_id, prompt. Optional: sys_prompt, tool (array or "all"), file_path (absolute path) or file_id (from list_file) to attach a document. ${toolsSentence}${mcpToolsHint} Optional 'pages' (e.g., "1-3,5,9"): only allowed when the PDF is processed=true in list_file (OCRed or native-pdf-capable provider). When provided, the server assembles either a Markdown excerpt (from OCR pages) or a new PDF (subset of pages) and attaches it. If processed=false, the call fails with pages_not_supported_unprocessed_pdf. The server auto-appends the scratchpad's common_memory to the prompt when present. The subagent appends its answer to the task's scratchpad and logs any sources/code it used into comments. Note that the subagent's context is isolated: it can ONLY see common_memory without other project context; update common_memory if needed.`,
-=======
-        description: `Start a subagent (provider: ${meta.key}) to work on a scratchpad task. Required: project_id, scratchpad_id, task_id, prompt. Optional: sys_prompt, tool (array or "all"), file_path (absolute path) or file_id (from list_file) to attach a document. ${toolsSentence}${mcpToolsHint} The server auto-appends the scratchpad's common_memory to the prompt when present. The subagent appends its answer to the task's scratchpad and logs any sources/code it used into comments. Note that the subagent's context is isolated: it can ONLY see common_memory without other project context; update common_memory if needed.`,
->>>>>>> 12e9a42b
         inputSchema: {
           type: 'object',
           properties: {
@@ -604,12 +594,8 @@
             sys_prompt: { type: 'string' , description: 'Default: You are a general problem-solving agent with access to tool_list. Keep answers concise and accurate.'},
             tool: { oneOf: [ { type: 'string' }, { type: 'array', items: { type: 'string' } } ] },
             file_path: { type: 'string', description: 'Absolute path to a local file to attach (bypasses file_id lookup).' },
-<<<<<<< HEAD
             file_id: { type: 'string', description: 'Project file_id (see list_file). Server resolves to disk path securely.' },
             pages: { type: 'string', description: 'Optional page selection for PDFs (e.g., "1-3,5,9"). Only allowed when list_file marks the PDF as processed=true.' }
-=======
-            file_id: { type: 'string', description: 'Project file_id (see list_file). Server resolves to disk path securely.' }
->>>>>>> 12e9a42b
           },
           required: ['project_id','scratchpad_id','task_id','prompt']
         }
@@ -905,7 +891,6 @@
             return okText(JSON.stringify({ error: 'project_not_found', message: 'project not found' }));
           }
           const rows = await dbListProjectFiles(acc.owner_id, acc.project_id);
-<<<<<<< HEAD
           const baseDir = path.join(getDataDir(), acc.project_id);
           const providerMeta = getProviderMeta();
           const canNativePdfPages = providerMeta?.key === 'google' || providerMeta?.key === 'openai';
@@ -957,13 +942,6 @@
               total_pages: isPdf ? total_pages : undefined,
             });
           }
-=======
-          const files = rows.map((row) => ({
-            file_id: row.file_id,
-            filename: row.original_name,
-            description: row.description || null,
-          }));
->>>>>>> 12e9a42b
           return okText(JSON.stringify({ files }));
         } catch (err) {
           const msg = String(err?.message || err || 'list files failed');
