# AGENTS.md

This file provides guidance to agents when working with code in this repository.

## Project Overview

This is an MCP (Model Context Protocol) server exposed over Streamable HTTP for storing and updating project-level AGENTS.md and structured progress tasks per project.
Progress tracking uses a structured tasks model stored in SQLite (via `sql.js`, persisted to `data/app.sqlite`). You can nest tasks by setting `parent_id` to the root task’s `task_id`; nesting can be arbitrarily deep.

### Recent Enhancements (2024-xx)

- **Direct AI summaries for project files** — `/project/files/:fileId/summarize` now calls the external AI provider directly (no scratchpad/MCP hop). The Files tab detects `USE_EXTERNAL_AI` via `/env/public` and posts to the new endpoint with `save=true` so descriptions update automatically.
  - Summaries follow the enforced Markdown template:
    ```
    # Summary
    # Outline
    # Summary per section/part/outline
    ```
  - Manual Summarize button shows a `Processing…` state per file while a background request runs; upload is never blocked.
  - Uploading with an empty description autotrigger summarization after the file is stored.
- **Backend storage + metadata reuse** — AI attachments no longer guess from filenames. `ext_ai.summarizeFile` resolves `file_id` → path + DB metadata (`original_name`, `file_type`) and passes `fileMeta` through to all providers (`openai`, `openai_com`, `gemini`, `groq`, `aisdkmcp`);
  `fileUtils.loadFilePayload` respects the supplied MIME (PDF vs text) and uses `AI_ATTACHMENT_TEXT_LIMIT` for truncation.
- **UI hinting** — The file description textbox placeholder appends “Leave blank to auto-summarize with AI on upload.” when external AI is enabled. The old MCP scratchpad-based path was removed.
- **Public env endpoint** — `/env/public` exposes toggles such as `USE_EXTERNAL_AI` for the UI so it can hide/show AI affordances without probing MCP.
<<<<<<< HEAD
 - **PDF OCR pipeline + page-aware flows**
   - New sidecar format stored at `data/<project_id>/<file_id>.ocr.json` with `{ pages: [{ index, markdown }, ...] }`. Mistral responses are saved verbatim; local OCR normalizes to this shape (images are ignored everywhere).
   - UI Files tab now has an “OCR” button for PDFs. Shows “OCRed” when a sidecar exists and prompts before re-running (overwrites sidecar).
   - New REST endpoints:
     - `POST /project/files/:fileId/process?project_id=...` — OCR a single PDF (`force=true` to overwrite sidecar).
     - `POST /project/files/process-all?project_id=...` — OCR all PDFs in a project (`force=true` to overwrite).
   - MCP `list_file` now includes per-PDF `processed` and `total_pages` fields, and augments returned `description` with a “Pages: …” hint:
     - `processed: true` when a sidecar exists or the active provider supports native PDF paging (Gemini/OpenAI).
     - `total_pages`: counts sidecar pages or uses `pdf-parse` when provider is page‑aware; otherwise `"unknown"`.
   - MCP `scratchpad_subagent` accepts `pages: "1-3,5,9"` for PDFs:
     - If `processed=true`: the server attaches only the requested content
       - Sidecar present → attaches a temporary Markdown excerpt with “## Page N” + markdown for selected pages
       - No sidecar but page‑aware provider → attaches a temporary subset PDF built from those pages
     - If `processed=false`: call fails with `pages_not_supported_unprocessed_pdf`.
   - Summaries (`/project/files/:fileId/summarize`) are page‑aware only when safe:
     - If sidecar exists or provider supports native paging → the prompt requires page markers and “verse” snippets per outline item
     - Otherwise → classic 3‑section prompt with no mention of pages to avoid hallucinations
=======
>>>>>>> 12e9a42b

## UI Management Console (/ui)

An integrated Next.js (App Router) management interface is mounted at `/ui` within the existing Express server. It enables authenticated users (API key only) to:

- List/create/delete/rename projects (respecting ownership & permissions).
- Edit `AGENTS.md` with full‑file markdown editor (autosave toggle + manual save, contextual commit messages).
- View and manage tasks in a 4‑column Kanban (Pending / In Progress / Completed / Archived) with drag & drop status changes.
- Create new tasks (ID generation via MCP tool) with auto commit comments.
- Hierarchically nest tasks (arbitrary depth) by selecting parent; collapse/expand any task with persisted state.
- Hide descendant tasks across other columns when an ancestor root is collapsed (reduces visual noise while keeping local hierarchy intact).
- Edit task properties (name, status, parent) through a modal with cycle protection and contextual commit logging.
- Inspect commit history (logs) for each project.
- Share projects (grant/revoke RO/RW) via existing REST endpoints.
- Upload, list, and delete project documents in the Files tab (PDF/MD/TXT) with optional descriptions. Files respect project permissions; RO users can only view metadata.
- Toggle theme (light / dark / system) with system preference sync; theme preference is persisted.

#### File Summaries (AI)
- Summaries are generated via `POST /project/files/:fileId/summarize?project_id=...` (requires `USE_EXTERNAL_AI=true` and valid AI config). The UI’s Summarize button invokes this endpoint with `save=true`; to skip saving, send `save:false` and handle the returned Markdown manually.
- The Files table shows a per-row status pill (“Processing…”) during the request. Toasts provide success/failure feedback.
- For manual testing, curl example:
  ```bash
  curl -X POST \
    -H "Authorization: Bearer $USER_API_KEY" \
    -H "Content-Type: application/json" \
    -d '{"project_id":"<project_id>","save":true}' \
    http://localhost:3000/project/files/<file_id>/summarize
  ```
- When `USE_EXTERNAL_AI=false`, the UI hides Summarize controls and uploads behave exactly as before.

### UI Technical Notes

- All write operations generate contextual commit messages (task creation, moves, property edits, project rename, AGENTS.md writes).
- Theme implemented via CSS custom properties; no remaining hard-coded dark palette values in components (light mode is first-class).
- Skeleton loaders (projects, Kanban, agent editor) provide perceived performance boost.
- ErrorBoundary wraps client UI with reset + reload actions.
- LocalStorage persists: API key, last opened project, last active tab, collapsed task ids, theme preference, AGENTS.md autosave setting.

### Adding / Modifying UI Components

- Use existing theme tokens (`globals.css`) instead of literal hex values. If a needed semantic color is missing, add paired light/dark tokens.
- For new task mutations, include a short commit `comment` to preserve meaningful history.
- Maintain accessibility: ensure buttons have discernible text or `aria-label`; extend focus styles if adding new interactive components.

### Future Enhancements (Candidates)

- Keyboard navigation for Kanban (arrow keys + Enter to open task modal).
- Filter/search tasks by text or status, inline quick edit.
- Diff/patch mode for AGENTS.md (server supports patch/diff operations already).
- Optional compact density mode + user preference persistence.


## Development Commands

- Run dev server: `pnpm dev` (nodemon + MCP Streamable HTTP at `POST http://localhost:3000/mcp`)
- Run in production: `pnpm start`

## Docker

- Build image: `docker build -t mcp-http-agent-md .`
- Run container: `docker run -it --rm -p 3000:3000 -e MAIN_API_KEY=change-me -e HOST=0.0.0.0 -v $(pwd)/data:/app/data mcp-http-agent-md`
- MCP endpoint: `POST http://localhost:3000/mcp?apiKey=YOUR_USER_API_KEY`
- Admin API: `http://localhost:3000/auth` (Bearer `MAIN_API_KEY`)

Notes:
- The Docker image exposes `3000` and sets `HOST=0.0.0.0` so it’s reachable.
- The SQLite-backed data directory is persisted at `/app/data`; the run example mounts `./data` as a volume.
- You can still run locally with `npm run start` or `pnpm start`.

## Runtime & Config

- `BASE_PATH`: MCP endpoint path (default `/mcp`)
- `HOST`: interface to bind (default `localhost`)
- `PORT`: port to bind (default `3000`)
- `MAIN_API_KEY`: required for admin endpoints under `/auth`
- `.env` support: environment variables are loaded from `.env` at process start (lightweight loader in `index.js`).
 - External AI (subagent) env:
   - `USE_EXTERNAL_AI`: enable/disable external subagent tools (set to `false` to hide/disable)
   - `AI_API_TYPE`: one of `google | openai | groq | openai_com | mcp` (synonyms accepted: `gemini`→`google`, `oa`/`oai`→`openai`, `openai-compatible`/`compat`→`openai_com`)
   - `AI_API_KEY`: provider API key (required when enabled)
   - `AI_MODEL`: model id; defaults per provider when omitted: `google: gemini-2.5-pro`, `openai: gpt-5-mini`, `groq: openai/gpt-oss-120b`, `openai_com: gpt-4o-mini`, `mcp: gpt-4o-mini`
   - `AI_BASE_ENDPOINT`: optional base URL for OpenAI‑compatible or self‑hosted endpoints (used by `openai_com` and `mcp`)
   - `AI_TIMEOUT`: hard timeout in seconds for subagent runs (default `120`)

## Architecture

Minimal Node.js ESM app with Express + MCP Streamable HTTP:
- `index.js` — Express app, MCP server (Streamable HTTP) at `POST /mcp`; defines and wires all MCP tools; mounts admin router under `/auth`.
- `src/db.js` — SQLite (sql.js) persistence, schema and CRUD for users, projects, and structured tasks (including cascade + lock rules).
- `src/project.js` — Express router for project file uploads (list/upload/delete) with on-disk storage and permission checks.
- `src/auth.js` — Admin auth middleware (Bearer `MAIN_API_KEY`), user API key auth for MCP, and `/auth` routes.
- `src/env.js` - Read and load .env file.
- `src/ext_ai/` — External AI subagent controller and providers:
  - `ext_ai.js`: central controller (selects provider based on `AI_API_TYPE`, normalizes tools, manages run status, and appends results to scratchpads).
  - `gemini.js`, `openai.js`, `groq.js`, `openai_com.js`, `aisdkmcp.js`: provider modules, each exporting a single `infer(...)` for plug‑and‑play use. The `mcp` provider (`aisdkmcp.js`) uses `@ai-sdk/openai-compatible` for the model and loads MCP tools from `subagent_config.json` (stdio or HTTP/SSE). It records a concise `toolcall_history` (inputs only).
  - `subagent_config.json`: MCP client config at repo root. Define servers under `mcpServers` by either `{ command, args }` (stdio) or `{ serverUrl }` (HTTP or SSE). Each entry may include `short_descriptions` (recommended, used by the UI hints).
- `example_agent_md.json` — Best practices and example snippets for AGENTS.md returned by the examples tool.
- `data/` — Persisted database directory (`app.sqlite`).
- `test.js` — Smoke test using the official MCP client transport to exercise tools end-to-end.
- `Dockerfile` — Container build; exposes `3000` and persists `/app/data`.
- `README.md` — Quickstart, Docker, and tool reference.

## Notes

- No formal test framework; `test.js` is a self-contained smoke test (`pnpm test`).
- No TypeScript; ESM JavaScript only.
- No build system; runs directly on Node.js.
- pnpm is recommended.

## MCP Tools

Expose these tools via MCP CallTool (Streamable HTTP). All tools operate by project_id (except init_project, which creates a new project by name and returns its id):
- `list_projects`: Lists accessible projects. Returns `{ projects: [{ id, name, owner_id, permission, read_only }] }`.
- `init_project`: Create/init project `{ name, agent?, progress? }`. Returns `{ id, name, hash }`.
- `delete_project`: Delete a project `{ project_id }` (owner only).
- `rename_project`: Rename a project `{ project_id, newName, comment? }` (owner only).
- `read_agent`: Read AGENTS.md `{ project_id, lineNumbers? }` (RO/RW/owner).
- `write_agent`: Write AGENTS.md `{ project_id, mode=full|patch|diff, content|patch, comment? }` (RW/owner). Patch/diff requires a unified diff. On success, responses include the updated `hash`.
- `read_progress`: Read structured tasks `{ project_id, only? }` → `{ tasks, markdown }`. `only` filters by `pending | in_progress | completed | archived` (synonyms accepted). Archived tasks are excluded unless explicitly requested.
- `progress_add`: Add structured tasks `{ project_id, item, comment? }`. Duplicate `task_id` are skipped in `skipped`. Creates a new commit; response includes `hash` when items were added.
- `progress_set_new_state`: Update tasks `{ project_id, match, state?, task_info?, parent_id?, extra_note?, comment? }`. Completing or archiving cascades to descendants. Lock rules apply (cannot edit locked items unless unlocking).
- `generate_task_ids`: Generate N unique 8‑char IDs `{ count? }`.
- `get_agents_md_best_practices_and_examples`: Best‑practices + examples from `example_agent_md.json`.
- `list_project_logs`: List commit logs `{ project_id }` → `{ logs: [{ hash, message, modified_by, created_at }] }`. The `modified_by` field shows the username of who made each commit.
- `revert_project`: Revert a project `{ project_id, hash }`. Participants can only revert to commits in their most recent consecutive sequence from the end (to prevent discarding others' work). On success, response includes `{ project_id, hash }`.

Scratchpad (ephemeral) tools:
- `scratchpad_initialize`: Start a new scratchpad for a one‑off task `{ name, tasks }`. The server generates and returns a random `scratchpad_id`. Returns `{ scratchpad_id, project_id, tasks, common_memory }`.
- `review_scratchpad`: Review a scratchpad `{ name, scratchpad_id, IncludeCM?, IncludeTk? }`.
  - `IncludeCM` (boolean): include `common_memory` when `true`.
  - `IncludeTk` (array of strings): include only matching tasks; matches `task_id` (case‑insensitive exact) or `task_info` substring (case‑insensitive).
  - If neither option is provided, outputs both `tasks` and `common_memory`. Otherwise, returns only the requested fields; if `IncludeTk` is omitted, tasks are not returned.
- `scratchpad_update_task`: Update existing scratchpad tasks by `task_id` `{ name, scratchpad_id, updates }`, where `updates` is an array of `{ task_id, status?, task_info?, scratchpad?, comments? }`. Returns `{ updated, notFound, scratchpad }`.
- `scratchpad_append_common_memory`: Append to shared scratchpad memory `{ name, scratchpad_id, append }` (string or array). Returns updated scratchpad.

External AI subagent (conditionally available):
- `scratchpad_subagent` (requires external AI enabled): Start a subagent to work on a scratchpad task `{ name, scratchpad_id, task_id, prompt, sys_prompt?, tool? }`.
  - `tool`: choose `'all'` or a subset of `[grounding, crawling, code_execution]`.
  - Automatically appends `common_memory` (if present) to the prompt.
  - Appends the agent’s result to the task’s `scratchpad`; sources and executed code (when provided by the model) are appended to `comments`.
  - Returns `{ run_id, status }`. May return early with `status: in_progress` while work continues.
- `scratchpad_subagent_status`: Check run status `{ name, run_id }`. Returns current `{ run_id, status }`. If `pending/in_progress`, it polls up to ~25s and returns the final or latest status.

Notes:
- These two tools are hidden and disabled when `USE_EXTERNAL_AI=false`.
- Default subagent identity: general problem‑solving agent. You may override via `sys_prompt`.

Why no delete/list? Scratchpads are RAM-like and expected to be cleared externally at session end. Reopen a scratchpad during the same session by `(project name, scratchpad_id)`; the server resolves `project_id` per user.

Transport: Streamable HTTP (stateless JSON-RPC). Clients POST to `/mcp?apiKey=YOUR_USER_API_KEY` or use `Authorization: Bearer <apiKey>`. `GET/DELETE /mcp` return 405.

Structured tasks format:
- Task object: `{ task_id, task_info, parent_id?, status?, extra_note? }`.
- `task_id` MUST be exactly 8 characters, lowercase `a-z` and `0-9` only (e.g., `abcd1234`). Invalid IDs are rejected.
- `status` is one of `pending | in_progress | completed | archived` (synonyms accepted on input).
- `parent_id` (optional) should reference the root task’s `task_id` in the same project. This enables arbitrary-depth nesting; a child can itself be a root for deeper descendants.

Project selection: All task tools take a `name` (project name). The server resolves it to the correct internal `project_id`—you never need to provide `project_id` directly.

## Versioning & Backups

- Automatic commits: Any successful edit to `AGENTS.md` or structured tasks (add, edit, status changes) creates a snapshot commit. `rename_project` also commits. The tool response includes the updated `hash` when a commit is created.
- Commit message: Provide a short `comment` with `write_agent`, `progress_add`, `progress_set_new_state`, or `rename_project` to set the commit message. If omitted, the server uses an ISO timestamp plus the tool name.
- Initial commit: `init_project` immediately creates an `init` commit and returns its `hash`.
- Logs: Use `list_project_logs` to retrieve `{ hash, message, created_at }` for the project’s current history.
- File uploads do not create commits; ensure important documentation updates are reflected in AGENTS.md or task notes manually.
- Reverts: `revert_project { name, hash }` restores the full snapshot (AGENTS.md + tasks) and trims the visible `hash_history` after that point. No branches are created. Admins can still access older commits if needed.

## Auth

- Protected MCP endpoint: `POST /mcp?apiKey=YOUR_USER_API_KEY` or `Authorization: Bearer <apiKey>`
- Admin endpoints (Bearer token): `MAIN_API_KEY` from `.env`
  - `POST /auth/users` — Create a user, returns `{ id, apiKey }`
  - `GET /auth/users` — List users (masked keys by default)
  - `GET /auth/users/:id` — Get user
  - `POST /auth/users/:id/regenerate` — Rotate API key
  - `DELETE /auth/users/:id` — Delete user

Set up `.env`:

```
MAIN_API_KEY=change-me
```

## Project REST API (/project) and Sharing Model

Use these REST endpoints to manage cross-user sharing and visibility. All endpoints live under `/project` and require authentication.

- Auth (admin): Bearer `MAIN_API_KEY` in `Authorization` header.
- Auth (user): provide user apiKey (from `/auth/users`) as Bearer token or `?apiKey=...` query param.

Endpoints:
- `GET /project/list`
  - Admin: returns `{ scope: 'admin', projects: [{ id, name, owner_id, owner_name }] }` across all users.
  - User: returns `{ scope: 'user', projects: [{ id, name }] }` for owned + shared projects; read-only shares append `" (Read-Only)"` to `name`.

- `POST /project/share`
  - Body: `{ project_id, target_user_id, permission, revoke? }`
  - `permission`: `'ro'` (read-only) or `'rw'` (read/write).
  - Only the owner can share/revoke their projects; admins may share/revoke any.
  - Response: `{ ok: true, project_id, owner_id, target_user_id, permission }` where `permission` reflects the resulting state (`'ro' | 'rw' | 'none'`).

- `GET /project/status?project_id=...`
  - Owner/Admin response: `{ owner: { id, name }, project: { id, name }, shared_read: [{ id, name }], shared_read_write: [{ id, name }] }`.
  - Shared participant response: `{ owner: { id, name }, project: { id, name }, your_permission: 'ro'|'rw' }`.
  - Others (no access): `404` with `{ error: 'project_not_found' }`.

### Project Files (`/project/files`)
- Storage: Uploaded binaries are saved under `data/<project_id>/<file_id>` where `file_id` is a random 16-character hex string. Metadata persists in `project_files` (original name, MIME type, uploader id, timestamps).
- Permissions: Owners and RW participants may upload or delete. RO participants may list metadata only (write attempts return `403`).
- `POST /project/files`
  - Multipart form accepting `project_id`, a single `file` (`.pdf|.md|.txt`, ≤20 MB), and optional `description` (stored verbatim, UI truncates to 200 chars by default with expand). Uploading the same original filename replaces the previous version and deletes the old blob.
- `GET /project/files?project_id=...`
<<<<<<< HEAD
  - Returns `{ project_id, permission, files: [{ file_id, original_name, file_type, description, has_ocr?, uploaded_by, created_at, updated_at }] }` where `has_ocr` is present for PDFs.
- `DELETE /project/files/:fileId?project_id=...`
  - Removes metadata and the stored binary when the caller has write access; returns `404` if missing.
- `POST /project/files/:fileId/process?project_id=...`
  - (Owner/RW) Kicks off OCR generation for a specific PDF. Accepts `force=true` to regenerate even when a sidecar already exists.
- `POST /project/files/process-all?project_id=...`
  - (Owner/RW) Batch process every PDF in the project directory. Optional `force=true` rewrites existing sidecars.
- External AI providers can now ingest uploaded `.pdf`, `.md`, and `.txt` documents when a `file_path` is supplied via the scratchpad tooling. Gemini and OpenAI send PDFs as native file attachments; other providers receive the extracted text appended to the prompt. Extraction is truncated based on `AI_ATTACHMENT_TEXT_LIMIT` (default 120 000 characters, set `-1` for no truncation).

PDF OCR details:
- When `MISTRAL_AI_API`/`MISTRAL_API_KEY` or `USE_LOCAL_AI_FOR_DOC_UNDERSTANDING=true` is configured, PDF uploads automatically queue OCR in the background. The binary stays untouched; the extracted Markdown is stored beside the file at `data/<project_id>/<file_id>.ocr.json`.
- Mistral responses are stored verbatim (`{ "pages": [...] }`). Local OCR normalizes into the same shape by joining per-page Markdown.
- `loadFilePayload` prefers OCR text when present, so text-only models get processed Markdown while providers capable of consuming PDFs still receive the original attachment.
- When selected page ranges are used with MCP `scratchpad_subagent pages=...`, providers receive either a subset PDF (Gemini/OpenAI) or a temporary Markdown excerpt derived from the sidecar (only “index + markdown”; JSON/images are never sent to models). Temporary files are cleaned up automatically after the run.
- Local OCR depends on `pdftoppm` (poppler-utils) being available on `PATH` to render PDF pages to PNG before calling the vision model.

=======
  - Returns `{ project_id, permission, files: [{ file_id, original_name, file_type, description, uploaded_by, created_at, updated_at }] }`.
- `DELETE /project/files/:fileId?project_id=...`
  - Removes metadata and the stored binary when the caller has write access; returns `404` if missing.
- External AI providers can now ingest uploaded `.pdf`, `.md`, and `.txt` documents when a `file_path` is supplied via the scratchpad tooling. Gemini and OpenAI send PDFs as native file attachments; other providers receive the extracted text appended to the prompt. Extraction is truncated based on `AI_ATTACHMENT_TEXT_LIMIT` (default 120 000 characters, set `-1` for no truncation).

>>>>>>> 12e9a42b
Sharing Data Model and Rules:
- Project ownership stays with the original creator (row in `user_projects`).
- Shares are stored as two JSON arrays on the project row:
  - `ro_users_json`: user IDs with read-only access.
  - `rw_users_json`: user IDs with read-write access.
- A user may be in at most one list (server enforces moving between lists atomically when permission changes).

Permissions and Effects:
- Owner: full control, can share/revoke; owns all backups/version history.
- Read-only (RO):
  - Can list/see the project via REST and read via MCP tools.
  - MCP write attempts return `{ error: 'read_only_project' }`.
  - In REST listing, the project `name` includes `" (Read-Only)"` as a suffix for clarity.
- Read-write (RW):
  - Can read and write via MCP tools.
  - All backups remain under the owner's user_id.
  - Cannot rename projects (owner only).
  - Can only revert to commits in their most recent consecutive sequence from the end.

MCP + IDs (important):
- All MCP tools use `project_id` (except `init_project`, which creates by `name` and returns `id`).
- Always call `list_projects` first to obtain `{ id }` and then pass `project_id` to subsequent MCP tools.

Examples (curl):
- Admin list all projects:
  - `curl -H "Authorization: Bearer $MAIN_API_KEY" http://localhost:3000/project/list`
- User list own + shared:
  - `curl "http://localhost:3000/project/list?apiKey=$USER_API_KEY"`
- Owner share RO to another user:
  - `curl -X POST -H "Authorization: Bearer $OWNER_API_KEY" -H "Content-Type: application/json" \
     -d '{"project_id":"<pid>","target_user_id":"<uid>","permission":"ro"}' \
     http://localhost:3000/project/share`
- Admin upgrade to RW:
  - `curl -X POST -H "Authorization: Bearer $MAIN_API_KEY" -H "Content-Type: application/json" \
     -d '{"project_id":"<pid>","target_user_id":"<uid>","permission":"rw"}' \
     http://localhost:3000/project/share`
- Status (owner/participant/admin):
  - `curl -H "Authorization: Bearer $API_KEY" "http://localhost:3000/project/status?project_id=<pid>"`

## Testing Notes

- `node test/test-files.js` exercises the `/project/files` workflow (owner/RW uploads, RO restrictions, replacement + delete cleanup).<|MERGE_RESOLUTION|>--- conflicted
+++ resolved
@@ -22,7 +22,6 @@
   `fileUtils.loadFilePayload` respects the supplied MIME (PDF vs text) and uses `AI_ATTACHMENT_TEXT_LIMIT` for truncation.
 - **UI hinting** — The file description textbox placeholder appends “Leave blank to auto-summarize with AI on upload.” when external AI is enabled. The old MCP scratchpad-based path was removed.
 - **Public env endpoint** — `/env/public` exposes toggles such as `USE_EXTERNAL_AI` for the UI so it can hide/show AI affordances without probing MCP.
-<<<<<<< HEAD
  - **PDF OCR pipeline + page-aware flows**
    - New sidecar format stored at `data/<project_id>/<file_id>.ocr.json` with `{ pages: [{ index, markdown }, ...] }`. Mistral responses are saved verbatim; local OCR normalizes to this shape (images are ignored everywhere).
    - UI Files tab now has an “OCR” button for PDFs. Shows “OCRed” when a sidecar exists and prompts before re-running (overwrites sidecar).
@@ -40,8 +39,6 @@
    - Summaries (`/project/files/:fileId/summarize`) are page‑aware only when safe:
      - If sidecar exists or provider supports native paging → the prompt requires page markers and “verse” snippets per outline item
      - Otherwise → classic 3‑section prompt with no mention of pages to avoid hallucinations
-=======
->>>>>>> 12e9a42b
 
 ## UI Management Console (/ui)
 
@@ -255,7 +252,6 @@
 - `POST /project/files`
   - Multipart form accepting `project_id`, a single `file` (`.pdf|.md|.txt`, ≤20 MB), and optional `description` (stored verbatim, UI truncates to 200 chars by default with expand). Uploading the same original filename replaces the previous version and deletes the old blob.
 - `GET /project/files?project_id=...`
-<<<<<<< HEAD
   - Returns `{ project_id, permission, files: [{ file_id, original_name, file_type, description, has_ocr?, uploaded_by, created_at, updated_at }] }` where `has_ocr` is present for PDFs.
 - `DELETE /project/files/:fileId?project_id=...`
   - Removes metadata and the stored binary when the caller has write access; returns `404` if missing.
@@ -271,14 +267,6 @@
 - `loadFilePayload` prefers OCR text when present, so text-only models get processed Markdown while providers capable of consuming PDFs still receive the original attachment.
 - When selected page ranges are used with MCP `scratchpad_subagent pages=...`, providers receive either a subset PDF (Gemini/OpenAI) or a temporary Markdown excerpt derived from the sidecar (only “index + markdown”; JSON/images are never sent to models). Temporary files are cleaned up automatically after the run.
 - Local OCR depends on `pdftoppm` (poppler-utils) being available on `PATH` to render PDF pages to PNG before calling the vision model.
-
-=======
-  - Returns `{ project_id, permission, files: [{ file_id, original_name, file_type, description, uploaded_by, created_at, updated_at }] }`.
-- `DELETE /project/files/:fileId?project_id=...`
-  - Removes metadata and the stored binary when the caller has write access; returns `404` if missing.
-- External AI providers can now ingest uploaded `.pdf`, `.md`, and `.txt` documents when a `file_path` is supplied via the scratchpad tooling. Gemini and OpenAI send PDFs as native file attachments; other providers receive the extracted text appended to the prompt. Extraction is truncated based on `AI_ATTACHMENT_TEXT_LIMIT` (default 120 000 characters, set `-1` for no truncation).
-
->>>>>>> 12e9a42b
 Sharing Data Model and Rules:
 - Project ownership stays with the original creator (row in `user_projects`).
 - Shares are stored as two JSON arrays on the project row:
