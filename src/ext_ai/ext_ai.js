// Central controller for external AI subagent providers
// Orchestrates scratchpad fetch/update, run tracking, prompt building,
// tool normalization, provider selection, and timeout behavior.

import fs from "fs/promises";
import path from "path";
<<<<<<< HEAD
import { execFile } from "child_process";
import { promisify } from "util";
=======
>>>>>>> 12e9a42b

import {
  getScratchpad as dbGetScratchpad,
  updateScratchpadTasks as dbUpdateScratchpadTasks,
  createSubagentRun as dbCreateSubagentRun,
  setSubagentRunStatus as dbSetSubagentRunStatus,
  resolveProjectAccess as dbResolveProjectAccess,
  listProjectFiles as dbListProjectFiles,
  getDataDir,
} from "../db.js";

function normalizeTools(toolInput) {
  if (!toolInput) return [];
  if (typeof toolInput === "string") {
    const val = toolInput.toLowerCase().trim();
    if (val === "all") return ["grounding", "crawling", "code_execution"];
    return val ? [val] : [];
  }
  if (Array.isArray(toolInput)) {
    const out = [];
    for (const t of toolInput) {
      const v = String(t || "").toLowerCase().trim();
      if (v === "all") return ["grounding", "crawling", "code_execution"];
      if (v) out.push(v);
    }
    return Array.from(new Set(out));
  }
  return [];
}

function canonicalizeTools(list) {
  const map = new Map([
    ['search', 'grounding'],
    ['read', 'crawling'],
    ['code', 'code_execution'],
  ]);
  const out = [];
  for (const t of list || []) {
    const k = String(t || '').toLowerCase();
    out.push(map.get(k) || k);
  }
  return Array.from(new Set(out));
}

function newRunId() {
  const alphabet = "abcdefghijklmnopqrstuvwxyz0123456789";
  let s = "";
  for (let i = 0; i < 10; i++) s += alphabet[Math.floor(Math.random() * alphabet.length)];
  return `run-${s}`;
}

function resolveApiType(val) {
  const v = String(val || '').toLowerCase().trim();
  if (v === 'gemini') return 'google';
  if (v === 'oa' || v === 'oai' || v === 'openai') return 'openai';
  if (v === 'openai-compatible' || v === 'openai_compat' || v === 'openai_compatible' || v === 'compat' || v === 'openai_com') return 'openai_com';
  if (v === 'mcp') return 'mcp';
  return v || 'google';
}

const pexecFile = promisify(execFile);

function parsePagesSpec(spec) {
  const s = String(spec || '').trim();
  if (!s) return [];
  const wanted = new Set();
  for (const part of s.split(/\s*,\s*/)) {
    if (!part) continue;
    const m = part.match(/^(\d+)-(\d+)$/);
    if (m) {
      const a = parseInt(m[1], 10), b = parseInt(m[2], 10);
      const lo = Math.min(a, b), hi = Math.max(a, b);
      for (let k = lo; k <= hi; k++) if (k > 0) wanted.add(k);
    } else {
      const n = parseInt(part, 10);
      if (Number.isFinite(n) && n > 0) wanted.add(n);
    }
  }
  return Array.from(wanted).sort((a, b) => a - b);
}

async function buildSubsetPdf(originalPath, pagesSpec) {
  // Requires poppler-utils (pdfseparate, pdfunite) available on PATH
  const pages = parsePagesSpec(pagesSpec);
  if (!pages.length) throw new Error('invalid_pages_spec');
  const dir = await fs.mkdtemp(path.join(process.cwd(), '.tmp-subpdf-'));
  const tmpBase = path.join(dir, 'page-%d.pdf');
  try {
    // Extract each requested page individually; pdfseparate supports -f/-l for ranges,
    // but we run per page to be explicit about order and selection.
    const outFiles = [];
    for (const p of pages) {
      const singleOut = path.join(dir, `page-${p}.pdf`);
      await pexecFile('pdfseparate', ['-f', String(p), '-l', String(p), originalPath, singleOut]);
      outFiles.push(singleOut);
    }
    const subsetPath = path.join(dir, 'subset.pdf');
    await pexecFile('pdfunite', [...outFiles, subsetPath]);
    return { subsetPath, cleanupDir: dir };
  } catch (err) {
    try { await fs.rm(dir, { recursive: true, force: true }); } catch {}
    const msg = err?.stderr ? String(err.stderr) : String(err?.message || err);
    throw new Error(`subset_pdf_failed:${msg}`);
  }
}

async function buildSelectedPagesMarkdown(originalPath, pagesSpec) {
  const pages = parsePagesSpec(pagesSpec);
  if (!pages.length) throw new Error('invalid_pages_spec');
  const sidecarPath = `${originalPath}.ocr.json`;
  const raw = await fs.readFile(sidecarPath, 'utf-8');
  const j = JSON.parse(raw);
  const sidePages = Array.isArray(j?.pages) ? j.pages : [];
  const byIndex = new Map();
  for (const p of sidePages) {
    const idx = typeof p?.index === 'number' ? p.index : null;
    if (idx != null) byIndex.set(idx, String(p?.markdown || ''));
  }
  const parts = ['# Selected Pages'];
  for (const n of pages) {
    const md = byIndex.get(n);
    if (!md) continue;
    parts.push(`\n\n## Page ${n}\n${md}`);
  }
  const content = parts.join('');
  const dir = await fs.mkdtemp(path.join(process.cwd(), '.tmp-submd-'));
  const mdPath = path.join(dir, 'selected-pages.md');
  await fs.writeFile(mdPath, content, 'utf-8');
  return { mdPath, cleanupDir: dir };
}

function defaultModelFor(provider) {
  switch (provider) {
    case 'google':
      return 'gemini-2.5-pro';
    case 'openai':
      return 'gpt-5-mini';
    case 'openai_com':
      return 'gpt-4o-mini';
    case 'groq':
      return 'openai/gpt-oss-120b';
    case 'mcp':
      return 'gpt-4o-mini';
    default:
      return '';
  }
}

function providerCapabilities(provider) {
  switch (provider) {
    case 'google':
      return ['grounding', 'crawling', 'code_execution'];
    case 'openai':
      return ['grounding'];
    case 'groq':
      return ['grounding', 'code_execution'];
    case 'mcp':
      // MCP tools are provided externally via subagent_config.json; no built-in caps needed here.
      return [];
    case 'openai_com':
    default:
      return [];
  }
}

export function getProviderMeta() {
  const key = resolveApiType(process.env.AI_API_TYPE || 'google');
  const tools = providerCapabilities(key);
  const toolsNote = key === 'openai_com' ? "Tool selection is ignored for OpenAI-compatible endpoints." : '';
  return { key, tools, toolsNote };
}

async function selectProvider(apiType) {
  const key = resolveApiType(apiType);
  try {
    if (key === "google") {
      const mod = await import("./gemini.js");
      return { key, infer: mod.infer };
    }
    if (key === "openai") {
      const mod = await import("./openai.js");
      return { key, infer: mod.infer };
    }
    if (key === "groq") {
      const mod = await import("./groq.js");
      return { key, infer: mod.infer };
    }
    if (key === "openai_com") {
      const mod = await import("./openai_com.js");
      return { key, infer: mod.infer };
    }
    if (key === "mcp") {
      const mod = await import("./aisdkmcp.js");
      return { key, infer: mod.infer };
    }
    return { key, infer: null };
  } catch (e) {
    return { key, infer: null, error: String(e?.message || e) };
  }
}

async function prepareAiEnv() {
  const apiType = resolveApiType(process.env.AI_API_TYPE || 'google');
  const apiKey = String(process.env.AI_API_KEY || '').trim();
  const { key: providerKey, infer, error: providerErr } = await selectProvider(apiType);
  const model = String(process.env.AI_MODEL || defaultModelFor(providerKey)).replace(/^"|"$/g, "");
  const baseUrl = String(process.env.AI_BASE_ENDPOINT || '').trim();
  const aiTimeoutSec = Number.isFinite(Number(process.env.AI_TIMEOUT)) ? Number(process.env.AI_TIMEOUT) : 120;
  return { providerKey, infer, providerErr, model, baseUrl, aiTimeoutSec, apiKey };
}

async function resolveAttachmentFromFileId(userId, projectId, fileId) {
  const trimmed = String(fileId || "").trim();
  if (!trimmed) return null;
  if (!/^[a-f0-9]{16}$/i.test(trimmed)) {
    throw new Error("invalid_file_id");
  }
  const access = await dbResolveProjectAccess(userId, projectId);
  if (!access) {
    throw new Error("project_not_found_or_access_denied");
  }
  const files = await dbListProjectFiles(access.owner_id, access.project_id);
  const meta = files.find((f) => String(f.file_id) === trimmed);
  if (!meta) {
    throw new Error("file_not_found");
  }
  const baseDir = path.join(getDataDir(), access.project_id);
  const resolved = path.join(baseDir, trimmed);
  try {
    await fs.access(resolved);
  } catch (err) {
    throw new Error("file_missing_on_disk");
  }
  return { path: resolved, meta };
}

export async function runScratchpadSubagent(
  userId,
<<<<<<< HEAD
  { project_id, scratchpad_id, task_id, prompt, sys_prompt, tool, file_path, file_id, pages }
=======
  { project_id, scratchpad_id, task_id, prompt, sys_prompt, tool, file_path, file_id }
>>>>>>> 12e9a42b
) {
  // Validate required args
  const sid = String(scratchpad_id || "").trim();
  const tid = String(task_id || "").trim();
  const userPrompt = String(prompt || "").trim();
  const projectId = String(project_id || "").trim();
  const run_id = newRunId();

  if (!sid || !tid || !userPrompt) {
    return {
      run_id,
      status: "failure",
      error: "scratchpad_id, task_id and prompt are required",
    };
  }
  if (!projectId) {
    return { run_id, status: "failure", error: "project_id_required" };
  }

  // Record run as pending before any long-running work
  await dbCreateSubagentRun(userId, projectId, run_id, "pending");

  // Load current scratchpad to read existing fields and common_memory
  let sp;
  try {
    sp = await dbGetScratchpad(userId, projectId, sid);
  } catch (err) {
    await dbSetSubagentRunStatus(userId, projectId, run_id, "failure");
    return { run_id, status: "failure", error: "scratchpad_not_found" };
  }
  const task = (sp.tasks || []).find((t) => String(t.task_id) === tid);
  if (!task) {
    await dbSetSubagentRunStatus(userId, projectId, run_id, "failure");
    return { run_id, status: "failure", error: "task_not_found_in_scratchpad" };
  }

  const requestedTools = canonicalizeTools(normalizeTools(tool));

  // Append common_memory to prompt if present
  let finalPrompt = sp.common_memory && sp.common_memory.trim().length
    ? `${userPrompt}\n\nContext (scratchpad common_memory):\n${sp.common_memory}`
    : userPrompt;

  // Prepare environment (reused across helpers)
  const { providerKey, infer, providerErr, model, baseUrl, apiKey, aiTimeoutSec } = await prepareAiEnv();
  const softReturnMs = 25000;

  if (!infer) {
    await dbSetSubagentRunStatus(userId, projectId, run_id, "failure");
    return {
      run_id,
      status: "failure",
      error: providerErr ? `provider_unavailable:${providerKey} (${providerErr})` : `unsupported_ai_api_type:${providerKey}`,
    };
  }
  if (!apiKey) {
    await dbSetSubagentRunStatus(userId, projectId, run_id, "failure");
    return {
      run_id,
      status: "failure",
      error: "missing_api_key (set AI_API_KEY)",
    };
  }

  // Compute provider-supported tools and filter the request
  const caps = providerCapabilities(providerKey);

  if (providerKey !== 'mcp' && requestedTools.length > 0) {
    const unsupported = requestedTools.filter(t => !caps.includes(t));
    if (unsupported.length > 0) {
      await dbSetSubagentRunStatus(userId, projectId, run_id, 'failure');
      return {
        run_id,
        status: 'failure',
        error: `Tool(s) not supported by ${providerKey}: [${unsupported.join(', ')}]`,
      };
    }
  }

  let chosenTools = requestedTools.length ? requestedTools : caps;

  // For MCP provider, interpret the raw 'tool' argument as specific MCP tool names (or 'all')
  let mcpToolSelection = null; // null means 'all'
  if (providerKey === 'mcp') {
    const raw = tool;
    if (raw == null) {
      mcpToolSelection = 'all';
    } else if (typeof raw === 'string') {
      const val = raw.trim();
      mcpToolSelection = /^all$/i.test(val)
        ? 'all'
        : val.split(/[\s,]+/).map(s => s.trim()).filter(Boolean);
    } else if (Array.isArray(raw)) {
      const arr = raw.map(v => String(v || '').trim()).filter(Boolean);
      mcpToolSelection = arr.length === 1 && /^all$/i.test(arr[0]) ? 'all' : arr;
    } else {
      mcpToolSelection = 'all';
    }
  }

  const toolNamesForPrompt = providerKey === 'mcp'
    ? (mcpToolSelection === 'all' || (Array.isArray(mcpToolSelection) && mcpToolSelection.length === 0)
        ? 'MCP tools'
        : `MCP tools (${(mcpToolSelection || []).join(', ')})`)
    : (chosenTools.join(', ') || 'no external tools');
  const defaultSys = `You are a general problem-solving agent with access to ${toolNamesForPrompt}. Keep answers concise and accurate.`;
  const systemPrompt = String(sys_prompt || defaultSys);

  let attachmentPath = typeof file_path === 'string' ? file_path.trim() : null;
  const attachmentFileId = typeof file_id === 'string' ? file_id.trim() : null;
  let attachmentMeta = null;
  if (!attachmentPath && attachmentFileId) {
    try {
      const att = await resolveAttachmentFromFileId(userId, projectId, attachmentFileId);
      attachmentPath = att.path;
      attachmentMeta = att.meta ? { mimeType: att.meta.file_type || '', originalName: att.meta.original_name || '' } : null;
    } catch (err) {
      try {
        await dbSetSubagentRunStatus(userId, projectId, run_id, "failure");
      } catch {}
      return {
        run_id,
        status: "failure",
        error: `file_attachment_error:${String(err?.message || err)}`,
      };
    }
  }

<<<<<<< HEAD
  const pagesSpec = typeof pages === 'string' && pages.trim() ? pages.trim() : null;

=======
>>>>>>> 12e9a42b
  const runWork = async () => {
    await dbSetSubagentRunStatus(userId, projectId, run_id, "in_progress");
    try {
      // Decide whether page selection is allowed and how to apply it.
      let useSubsetPdfPath = null;
      let subsetTmpDir = null;
      let useSelectedMdPath = null;
      let mdTmpDir = null;
      const providerSupportsNativePages = providerKey === 'google' || providerKey === 'openai';
      if (pagesSpec && attachmentPath) {
        // Detect OCR sidecar
        const sidecarPath = `${attachmentPath}.ocr.json`;
        const hasSidecar = await fs.access(sidecarPath).then(() => true).catch(() => false);
        const canUsePages = hasSidecar || providerSupportsNativePages;
        if (!canUsePages) {
          throw new Error('pages_not_supported_unprocessed_pdf');
        }
        if (hasSidecar) {
          // Build a Markdown file containing only selected pages' text (with page headings)
          try {
            const { mdPath, cleanupDir } = await buildSelectedPagesMarkdown(attachmentPath, pagesSpec);
            useSelectedMdPath = mdPath;
            mdTmpDir = cleanupDir;
          } catch (err) {
            throw new Error(`page_selection_failed:${String(err?.message || err)}`);
          }
        } else {
          // Build a subset PDF of only the requested pages. If this fails, error out.
          try {
            const { subsetPath, cleanupDir } = await buildSubsetPdf(attachmentPath, pagesSpec);
            useSubsetPdfPath = subsetPath;
            subsetTmpDir = cleanupDir;
          } catch (err) {
            throw new Error(`page_selection_failed:${String(err?.message || err)}`);
          }
        }
      }
      const result = await infer({
        apiKey,
        model,
        baseUrl,
        systemPrompt,
        userPrompt: finalPrompt,
        tools: providerKey === 'mcp' ? (mcpToolSelection || 'all') : chosenTools,
        timeoutSec: aiTimeoutSec,
<<<<<<< HEAD
        filePath: useSelectedMdPath || useSubsetPdfPath || attachmentPath,
=======
        filePath: attachmentPath,
>>>>>>> 12e9a42b
        fileMeta: attachmentMeta,
      });

      const textOut = String(result?.text || "");
      const codeSnippets = Array.isArray(result?.codeSnippets)
        ? result.codeSnippets.map((s) => String(s))
        : [];
      const codeResults = Array.isArray(result?.codeResults)
        ? result.codeResults.map((s) => String(s))
        : [];
      const urlsArr = Array.isArray(result?.urls)
        ? result.urls.map((u) => String(u))
        : [];

      const urls = new Set(urlsArr.filter(Boolean));

      const stamp = new Date().toISOString();
      const scratchpadAppend = [
        `\n[subagent ${run_id} @ ${stamp}]`,
        textOut && textOut.trim() ? textOut.trim() : "(no response text)",
      ].join("\n");

      const commentParts = [`[subagent ${run_id} meta]`];
      if (urls.size) {
        commentParts.push("Sources:");
        for (const u of urls.values()) commentParts.push(`- ${u}`);
      }
      if (codeSnippets.length) {
        commentParts.push("Code used:");
        for (const s of codeSnippets) commentParts.push("```\n" + s + "\n```");
      }
      if (codeResults.length) {
        commentParts.push("Code results:");
        for (const r of codeResults) commentParts.push("```\n" + r + "\n```");
      }
      const commentsAppend = commentParts.join("\n");

      const newScratchpad = (
        (task.scratchpad || "") +
        (task.scratchpad && !task.scratchpad.endsWith("\n") ? "\n" : "") +
        scratchpadAppend
      ).trim();

      const newComments = (
        (task.comments || "") +
        (task.comments && !task.comments.endsWith("\n") ? "\n" : "") +
        commentsAppend
      ).trim();

      await dbUpdateScratchpadTasks(userId, projectId, sid, [
        { task_id: tid, scratchpad: newScratchpad, comments: newComments },
      ]);
      // Cleanup temporary subset PDF directory if created
      if (subsetTmpDir) { try { await fs.rm(subsetTmpDir, { recursive: true, force: true }); } catch {} }
      if (mdTmpDir) { try { await fs.rm(mdTmpDir, { recursive: true, force: true }); } catch {} }
      await dbSetSubagentRunStatus(userId, projectId, run_id, "success");
      return { run_id, status: "success" };
    } catch (err) {
      // Best-effort cleanup
      try { if (typeof subsetTmpDir === 'string' && subsetTmpDir) { await fs.rm(subsetTmpDir, { recursive: true, force: true }); } } catch {}
      try { if (typeof mdTmpDir === 'string' && mdTmpDir) { await fs.rm(mdTmpDir, { recursive: true, force: true }); } } catch {}
      await dbSetSubagentRunStatus(userId, projectId, run_id, "failure");
      return {
        run_id,
        status: "failure",
        error: String(err?.message || err),
      };
    }
  };

  const softTimer = new Promise((resolve) =>
    setTimeout(() => resolve({ run_id, status: "in_progress" }), softReturnMs)
  );
  const runPromise = runWork();
  return await Promise.race([runPromise, softTimer]);
}

export default { runScratchpadSubagent };

// Direct summary generator (no scratchpad, no MCP); returns raw text
export async function summarizeFile(
  userId,
  { project_id, file_id, prompt: promptOverride }
) {
  const projectId = String(project_id || '').trim();
  const fid = String(file_id || '').trim();
  if (!projectId) return { error: 'project_id_required' };
  if (!fid) return { error: 'file_id_required' };

  const { providerKey, infer, providerErr, model, baseUrl, apiKey, aiTimeoutSec } = await prepareAiEnv();

  if (!infer) {
    return { error: providerErr ? `provider_unavailable:${providerKey} (${providerErr})` : `unsupported_ai_api_type:${providerKey}` };
  }
  if (!apiKey) {
    return { error: 'missing_api_key' };
  }

  let att;
  try {
    att = await resolveAttachmentFromFileId(userId, projectId, fid);
  } catch (e) {
    return { error: String(e?.message || e) };
  }

<<<<<<< HEAD
  // Page-awareness: sidecar (OCR) or native PDF capability
  let hasSidecar = false;
  try { await fs.access(`${att.path}.ocr.json`); hasSidecar = true; } catch {}
  const providerHasNativePages = providerKey === 'google' || providerKey === 'openai';
  const pageAware = hasSidecar || providerHasNativePages;

  let systemPrompt, prompt;
  if (pageAware) {
    systemPrompt = [
      'You are an expert technical summarizer. Create a highly-usable description that helps a main orchestrator agent understand the document and target the right parts for deeper reading.',
      'Be precise and avoid speculation. Include page numbers only when available; otherwise omit them.'
    ].join(' ');

    prompt = String(promptOverride || '').trim() || `Read the attached document and produce ONLY the following Markdown sections:

# Summary
- 5–10 sentences capturing the purpose, audience, scope, and key conclusions.
- Call out any critical constraints, assumptions, or versioning notes.

# Outline
- Provide a hierarchical outline of sections/subsections.
- For each item, append a page marker using [p. N] or [pp. A–B].

# Summary per section/part/outline
- For each outline item, add:
  - Pages: [p. N] or [pp. A–B]
  - What to look for: 1–3 bullets indicating where answers to likely questions may be found (e.g., formulas, definitions, procedures, API signatures).
  - Verse: up to 2 short verbatim quotes that represent the section’s essence, each with a page marker (e.g., [p. 12]). Keep quotes under 200 characters.
  - Cross-references: if parts of the document relate, note them (e.g., "See also §2.3 [p. 15]").

Important:
- Do not include any extra sections beyond the three above.
- Output clean Markdown only.`;
  } else {
    // Page numbers not reliable; use classic prompt with no page references to avoid hallucination
    systemPrompt = 'You are a concise, accurate summarizer.';
    prompt = String(promptOverride || '').trim() || `Read the attached document and produce the following Markdown sections only:
=======
  const systemPrompt = 'You are a concise, accurate summarizer.';
  const prompt = String(promptOverride || '').trim() || `Read the attached document and produce the following Markdown sections only:
>>>>>>> 12e9a42b

# Summary
A concise but detailed summary of the document.

# Outline
A hierarchical outline of the document (sections/subsections).

# Summary per section/part/outline
For each section/part in the outline, provide a short summary capturing key points.

Only return these three sections as Markdown.`;
<<<<<<< HEAD
  }
=======
>>>>>>> 12e9a42b

  const result = await infer({
    apiKey,
    model,
    baseUrl,
    systemPrompt,
    userPrompt: prompt,
    tools: [],
    timeoutSec: aiTimeoutSec,
    filePath: att.path,
    fileMeta: att.meta ? { mimeType: att.meta.file_type || '', originalName: att.meta.original_name || '' } : null,
  });
  return { text: String(result?.text || '') };
}<|MERGE_RESOLUTION|>--- conflicted
+++ resolved
@@ -4,11 +4,9 @@
 
 import fs from "fs/promises";
 import path from "path";
-<<<<<<< HEAD
+
 import { execFile } from "child_process";
 import { promisify } from "util";
-=======
->>>>>>> 12e9a42b
 
 import {
   getScratchpad as dbGetScratchpad,
@@ -247,11 +245,7 @@
 
 export async function runScratchpadSubagent(
   userId,
-<<<<<<< HEAD
   { project_id, scratchpad_id, task_id, prompt, sys_prompt, tool, file_path, file_id, pages }
-=======
-  { project_id, scratchpad_id, task_id, prompt, sys_prompt, tool, file_path, file_id }
->>>>>>> 12e9a42b
 ) {
   // Validate required args
   const sid = String(scratchpad_id || "").trim();
@@ -380,11 +374,9 @@
     }
   }
 
-<<<<<<< HEAD
+
   const pagesSpec = typeof pages === 'string' && pages.trim() ? pages.trim() : null;
 
-=======
->>>>>>> 12e9a42b
   const runWork = async () => {
     await dbSetSubagentRunStatus(userId, projectId, run_id, "in_progress");
     try {
@@ -430,11 +422,7 @@
         userPrompt: finalPrompt,
         tools: providerKey === 'mcp' ? (mcpToolSelection || 'all') : chosenTools,
         timeoutSec: aiTimeoutSec,
-<<<<<<< HEAD
         filePath: useSelectedMdPath || useSubsetPdfPath || attachmentPath,
-=======
-        filePath: attachmentPath,
->>>>>>> 12e9a42b
         fileMeta: attachmentMeta,
       });
 
@@ -540,7 +528,6 @@
     return { error: String(e?.message || e) };
   }
 
-<<<<<<< HEAD
   // Page-awareness: sidecar (OCR) or native PDF capability
   let hasSidecar = false;
   try { await fs.access(`${att.path}.ocr.json`); hasSidecar = true; } catch {}
@@ -578,10 +565,6 @@
     // Page numbers not reliable; use classic prompt with no page references to avoid hallucination
     systemPrompt = 'You are a concise, accurate summarizer.';
     prompt = String(promptOverride || '').trim() || `Read the attached document and produce the following Markdown sections only:
-=======
-  const systemPrompt = 'You are a concise, accurate summarizer.';
-  const prompt = String(promptOverride || '').trim() || `Read the attached document and produce the following Markdown sections only:
->>>>>>> 12e9a42b
 
 # Summary
 A concise but detailed summary of the document.
@@ -593,10 +576,7 @@
 For each section/part in the outline, provide a short summary capturing key points.
 
 Only return these three sections as Markdown.`;
-<<<<<<< HEAD
-  }
-=======
->>>>>>> 12e9a42b
+  }
 
   const result = await infer({
     apiKey,
